#!/usr/bin/env python3
import sys
user_site_packages = "/home/jules/.local/lib/python3.10/site-packages"
if user_site_packages not in sys.path:
    sys.path.insert(0, user_site_packages)

"""
Swing Trading Strategy Script with Feature Refinement and Backtesting

Usage examples:
  1) Normal signal generation (for current data):
     python my_trading_script.py AAPL MSFT

  2) Backtest a single ticker over a date range:
     python my_trading_script.py --backtest --start 2022-01-01 --end 2022-12-31 AAPL

This script can:
- Generate swing trade signals (1-5 day hold) for given stock tickers in "live" mode
- Perform a basic historical backtest over a given date range
- Log the signals/trades to a CSV file if desired
"""

import os
# NOTE: sys is already imported above for path modification
import argparse
import datetime
import json
import pandas as pd
import numpy as np
import requests
from requests_oauthlib import OAuth1Session
from pathlib import Path
# configparser is likely already imported or will be by load_config, ensure it's available
# import configparser
from typing import Sequence
# import urwid # Commented out to avoid TUI issues

from watchlist_utils import load_watchlist, save_watchlist, manage_watchlist
from ta.momentum import RSIIndicator, StochasticOscillator
from ta.trend import CCIIndicator, ADXIndicator, MACD, EMAIndicator, SMAIndicator
from ta.volatility import BollingerBands, AverageTrueRange
from ta.momentum  import (RSIIndicator, StochasticOscillator, ROCIndicator,
                          WilliamsRIndicator)
from ta.volatility import (BollingerBands, AverageTrueRange,
                           KeltnerChannel, DonchianChannel)
from ta.volume   import (MFIIndicator, OnBalanceVolumeIndicator,
                         ChaikinMoneyFlowIndicator)
from ta.volatility import AverageTrueRange
from ta.volume import MFIIndicator  # optional if you want more volume-based features
from ta.volatility import DonchianChannel  # optional, if needed
from sklearn.linear_model import LogisticRegression
from sklearn.model_selection import TimeSeriesSplit
from sklearn.model_selection import TimeSeriesSplit, RandomizedSearchCV
from sklearn.metrics import f1_score, classification_report
from sklearn.ensemble import StackingClassifier, RandomForestClassifier
from sklearn.linear_model import LogisticRegression
from sklearn.utils import resample
from xgboost import XGBClassifier
import time, threading
# from pathlib import Path # Already imported above


from colorama import init, Fore, Style
init(autoreset=True)

# Helper functions for colored output
def g(text): return Fore.GREEN + str(text) + Style.RESET_ALL
def r(text): return Fore.RED + str(text) + Style.RESET_ALL
def b(text): return Fore.BLUE + str(text) + Style.RESET_ALL

from fredapi import Fred
import configparser
import warnings
warnings.filterwarnings('ignore', category=FutureWarning)


PREDICTIONS_FILE = "weekly_signals.json"

CACHE_DIR = os.path.join(os.path.dirname(__file__), "cache")
os.makedirs(CACHE_DIR, exist_ok=True)

def load_config(section: str | None = None) -> dict | str | None:
    cfg_path = Path(__file__).with_name("config.ini")

    # read() with encoding="utf-8-sig" automatically strips the BOM
    cfg = configparser.ConfigParser()
    cfg.read(cfg_path, encoding="utf-8-sig")

    if section is None:
        # default: just hand back the FRED key (or None if missing)
        return cfg["FRED"].get("api_key") if cfg.has_section("FRED") else None

    # missing section ⇒ empty dict keeps callers happy
    if not cfg.has_section(section):
        return {}

    # return all options in that section as a plain dict
    return {k: v for k, v in cfg.items(section)}

class ETradeClient:
    _BASE = "https://apisb.etrade.com"

    def __init__(self, creds: dict):
        self.ck = creds["consumer_key"]
        self.cs = creds["consumer_secret"]
        self.tok = creds["access_token"]
        self.tok_sec = creds["access_token_secret"]
        self.env = creds.get("env", "sandbox")
        self._BASE = "https://api.etrade.com" if self.env == "prod" else "https://apisb.etrade.com"

    def _req(self, path: str, params: dict | None = None) -> dict:
        sess = OAuth1Session(self.ck, self.cs, self.tok, self.tok_sec)
        url = f"{self._BASE}{path}"
        filtered_params = {k: v for k, v in (params or {}).items() if v is not None}
        resp = sess.get(url, params=filtered_params, timeout=30)
        resp.raise_for_status()
        return resp.json()

    def get_quotes(self, symbols: Sequence[str]) -> dict[str, float]:
        if not symbols: return {}
        # Note: E*TRADE API quote limit is 25 symbols. Chunking needed for more.
        path = f"/v1/market/quote/{','.join(symbols)}.json"
        api_params = {"detailFlag": "INTRADAY"}
        try:
            js = self._req(path, params=api_params)
        except requests.exceptions.HTTPError as e:
            print(r(f"ETrade API HTTPError for quotes {symbols}: {e.response.status_code} {e.response.text if e.response else 'No response text'}"))
            return {s: np.nan for s in symbols}

        results = {s: np.nan for s in symbols}
        if "QuoteResponse" not in js or "QuoteData" not in js["QuoteResponse"]:
            print(r(f"Unexpected ETrade quote response for {symbols}: 'QuoteData' missing. Response: {js}"))
            return results

        q_root = js["QuoteResponse"]["QuoteData"]
        if not isinstance(q_root, list):
            if isinstance(q_root, dict) and "symbol" in q_root and q_root.get("all") and "lastTrade" in q_root["all"]:
                try: results[q_root["symbol"]] = float(q_root["all"]["lastTrade"])
                except: pass
            else: print(r(f"ETrade QuoteData is not a list for {symbols}. Response: {q_root}"))
            return results

        for q_data in q_root:
            if isinstance(q_data, dict) and "symbol" in q_data and q_data.get("all") and "lastTrade" in q_data["all"]:
                try: results[q_data["symbol"]] = float(q_data["all"]["lastTrade"])
                except (ValueError, TypeError): pass
        return results

    _ivl_map = {
        "1d": ("daily", 1), "1wk": ("weekly", 1),
        "15m": ("minute", 15), "30m": ("minute", 30),
        "1h": ("minute", 60), "4h": ("minute", 60),
    }

    def get_bars(self, symbol: str, *, start: str | None, end: str | None,
                 interval: str, limit: int | None = None) -> pd.DataFrame:
        if interval not in self._ivl_map:
            raise ValueError(f"Interval '{interval}' not supported. Supported: {list(self._ivl_map.keys())}")

        orig_interval_req = interval
        freq_type, freq_val = self._ivl_map[interval]

        if orig_interval_req == "4h" and freq_val == 60:
            # Using existing Fore and Style for color, assuming init(autoreset=True) is called
            print(Fore.YELLOW + f"[WARN] ETradeClient: Interval '4h' mapped to '1h' (60 min) data for {symbol}." + Style.RESET_ALL)

        api_params = {
            "periodType": "custom",
            "startDate": pd.Timestamp(start).strftime("%m%d%Y") if start else None,
            "endDate": pd.Timestamp(end).strftime("%m%d%Y") if end else None,
            "frequencyType": freq_type, "frequency": freq_val, "sortOrder": "ASC",
        }
        api_params = {k: v for k, v in api_params.items() if v is not None}
        path = f"/v1/market/quote/{symbol}/historical.json"

        try:
            js = self._req(path, params=api_params)
        except requests.exceptions.HTTPError as e:
            if e.response is not None and e.response.status_code == 404:
                alt_path = f"/v1/market/quote/{symbol}/timeseries.json"
                try:
                    js = self._req(alt_path, params=api_params)
                except requests.exceptions.HTTPError as e2:
                    print(r(f"ETrade API HTTPError for historical {symbol} {interval}: {e2.response.status_code} {e2.response.text if e2.response else 'No response text'}"))
                    return pd.DataFrame()
            else:
                print(r(f"ETrade API HTTPError for historical {symbol} {interval}: {e.response.status_code} {e.response.text if e.response else 'No response text'}"))
                return pd.DataFrame()

        rows_data = []
        if "QuoteData" in js and js["QuoteData"]:
            if freq_type == "minute": # Check Intraday path
                if "Intraday" in js["QuoteData"] and js["QuoteData"]["Intraday"] and "Row" in js["QuoteData"]["Intraday"]:
                    rows_data = js["QuoteData"]["Intraday"]["Row"]
            elif freq_type != "minute": # Check All path for daily/weekly
                if "All" in js["QuoteData"] and js["QuoteData"]["All"] and "Row" in js["QuoteData"]["All"]:
                    rows_data = js["QuoteData"]["All"]["Row"]

        if not rows_data: return pd.DataFrame()

        try:
            df = pd.DataFrame([{
                "Date": pd.Timestamp(r["dateTimeUTC"] // 1000, unit='s', tz='UTC'),
                "Open": float(r["open"]), "High": float(r["high"]),
                "Low": float(r["low"]), "Close": float(r["close"]),
                "Volume": int(r["volume"])
            } for r in rows_data])
        except (TypeError, KeyError) as e: # Catch errors if row structure is unexpected
            print(r(f"Error parsing ETrade historical data for {symbol} {interval}: {e}. Sample: {rows_data[0] if rows_data else 'no rows'}"))
            return pd.DataFrame()

        if df.empty: return df
        df.set_index("Date", inplace=True)
        df.index = df.index.tz_convert(None) # Convert to local, naive
        if freq_type in ("daily", "weekly"): df.index = df.index.normalize() # Normalize to midnight for daily/weekly
        df = df.sort_index() # Ensure data is sorted by date
        return df.head(limit) if limit and not df.empty else df

# ── E*TRADE client (global singleton) ─────────────────────────────────
_ET_CLIENT = None # Initialize to None
try:
    # Ensure config.ini has [ETRADE] section alongside axist-sectors.py
    _ET_SECRETS = load_config("ETRADE")
    if _ET_SECRETS: # Check if load_config returned a non-empty dict
        _ET_CLIENT = ETradeClient(_ET_SECRETS)
        # Use existing g() for green color, assuming colorama is initialized
        print(g("ETradeClient initialized successfully from config.ini."))
    else:
        # Use existing r() for red color
        print(r("[CRITICAL] E*TRADE credentials from config.ini [ETRADE] section were not loaded properly (empty or False). ETradeClient not initialized."))
except FileNotFoundError as e: # This exception might not be directly raised by load_config if config.ini is missing, but kept for safety.
    print(r(f"[CRITICAL] E*TRADE configuration file ('Sectors/config.ini') not found: {e}."))
    print(r("Please ensure 'Sectors/config.ini' exists and has an [ETRADE] section with your API credentials."))
except KeyError as e: # Specific error for missing keys within [ETRADE] section
    print(r(f"[CRITICAL] Error in E*TRADE configuration ('Sectors/config.ini' [ETRADE] section): Missing key {e}."))
except Exception as e: # Catch any other unexpected errors during init
    print(r(f"[CRITICAL] Failed to initialize ETradeClient due to an unexpected error with config.ini: {e}"))
# ─────────────────────────────────────────────────────────────────────


def alpaca_download(symbol: str, *,
                    start: str | None = None,
                    end:   str | None = None,
                    timeframe: str = "1d", # This is a string e.g. "1d"
                    limit: int | None = None) -> pd.DataFrame:
    """Return a tz‑naïve OHLCV DataFrame from E*TRADE.""" # MODIFIED

    if _ET_CLIENT is None:
        print(r("ETradeClient not initialized. Cannot fetch E*TRADE data."))
        return pd.DataFrame()

    _inc_api_calls() # Increment API call counter
    try:
        # Assuming get_bars is compatible or will be adapted
        bars = _ET_CLIENT.get_bars(symbol, start=start, end=end, interval=timeframe, limit=limit)
    except Exception as e:
        print(r(f"ETrade download error for {symbol} {timeframe}: {e}"))
        return pd.DataFrame()

    if bars.empty:
        return bars

    # Assuming ETradeClient returns data in a compatible format or it's handled in ETradeClient
    # If 'symbol' column exists (from multi-symbol request), set it as index then droplevel
    # This part might need adjustment based on ETradeClient's actual output
    if 'symbol' in bars.columns: # This check might be E*TRADE specific or not needed
        bars = bars.set_index('symbol', append=True).swaplevel(0, 1)
        if isinstance(bars.index, pd.MultiIndex):
            try:
                bars = bars.loc[symbol]
            except KeyError:
                 return pd.DataFrame()

    # Standardize column names if necessary (ETradeClient might do this already)
    # bars.rename(columns={"open":"Open","high":"High","low":"Low",
    #                      "close":"Close","volume":"Volume"}, inplace=True, errors='ignore')

    # Ensure index is tz-naive (ETradeClient might do this already)
    # if bars.index.tz is not None:
    #    bars.index = bars.index.tz_localize(None)

    # Ensure required columns are present, or return empty if not (adjust as per ETradeClient output)
    # required_cols = ["Open", "High", "Low", "Close", "Volume"]
    # if not all(col in bars.columns for col in required_cols):
    #    print(r(f"Missing required OHLCV columns for {symbol} from E*TRADE. Got: {bars.columns.tolist()}"))
    #    return pd.DataFrame()

    return bars # Return as is, assuming ETradeClient.get_bars returns compatible DataFrame

_API_CALL_COUNT = 0

def _inc_api_calls(n: int = 1) -> None:
    """Increment the global counter each time we hit the Alpaca REST API."""
    global _API_CALL_COUNT
    _API_CALL_COUNT += n

def reset_api_call_count() -> None:
    global _API_CALL_COUNT
    _API_CALL_COUNT = 0

def get_api_call_count() -> int:
    return _API_CALL_COUNT

def _wait_for_token():
    """
    Simple token bucket: allows up to _MAX_QPS calls per second total.
    """
    global _TOKENS, _LAST_REFILL
    with _LOCK:
        now = time.time()
        # Refill tokens based on how many seconds have passed:
        elapsed = now - _LAST_REFILL
        new_tokens = int(elapsed * _MAX_QPS)
        if new_tokens > 0:
            _TOKENS = min(_TOKENS + new_tokens, _MAX_QPS)
            _LAST_REFILL = now

        # If no tokens, wait long enough for 1 token to appear:
        if _TOKENS == 0:
            time.sleep(1.0 / _MAX_QPS)
            _TOKENS = 1
            _LAST_REFILL = time.time()
        else:
            _TOKENS -= 1

def _cache_path(ticker: str, interval: str) -> str:
    """Parquet file location for one ticker/interval."""
    return os.path.join(CACHE_DIR, f"{ticker.replace('/','_')}_{interval}.parquet")

def _load_cache(ticker: str, interval: str) -> pd.DataFrame:
    path = _cache_path(ticker, interval)
    return pd.read_parquet(path) if os.path.isfile(path) else pd.DataFrame()

def _save_cache(df: pd.DataFrame, ticker: str, interval: str):

    if df.empty:
        return

    # Convert index to tz-naive if required
    if df.index.tz is not None:
        df = df.copy()
        df.index = df.index.tz_localize(None)

    df.sort_index(inplace=True)
    df.to_parquet(_cache_path(ticker, interval))

def _safe_download(ticker, *, period=None, start=None, end=None,
                   interval="1d", **__):
    """Maintains original signature but proxies to Alpaca."""
    if period and not start:
        # translate Yahoo‑style period into limit (rough heuristic)
        days = int(period.rstrip("d")) if period.endswith("d") else None
        limit = None if days is None else max(5, days)
        return alpaca_download(ticker, timeframe=interval, limit=limit)

    return alpaca_download(ticker, timeframe=interval, start=start, end=end)


def _interval_to_polygon(interval: str) -> tuple[int, str]:
    """
    Translate a yfinance interval into Polygon’s /v2/aggs parameters.
    """
    if interval == "1d":   return 1, "day"
    if interval == "1wk":  return 1, "week"          # NEW ➜ fixes crash
    if interval.endswith("m"):
        return int(interval.rstrip("m")), "minute"   # 15m, 30m …
    if interval.endswith("h"):
        return int(interval.rstrip("h")), "hour"     # 1h, 2h …
    raise ValueError(f"Unsupported interval: {interval}")


def _polygon_download(ticker: str,
                      start: str,
                      end:   str,
                      interval: str = "1d") -> pd.DataFrame:
    """
    Download OHLCV from Polygon.io’s /v2/aggs endpoint and return a
    yfinance-style DataFrame (tz-naive index, column names Open…Close).
    """
    api_key = _load_polygon_key()
    if not api_key:
        print("[ERROR] Polygon API key not found – returning empty frame.")
        return pd.DataFrame()

    mult, span = _interval_to_polygon(interval)
    poly_ticker = ticker.lstrip("^")               # Polygon dislikes “^”

    url = (f"https://api.polygon.io/v2/aggs/ticker/{poly_ticker}/range/"
           f"{mult}/{span}/{start}/{end}")
    params = {"adjusted": "true", "sort": "asc",
              "limit": 50000, "apiKey": api_key}

    try:
        r = requests.get(url, params=params, timeout=30)
        r.raise_for_status()
        js = r.json()
        if js.get("status") != "OK" or not js.get("results"):
            print(f"[WARN] Polygon returned no data for {ticker}.")
            return pd.DataFrame()
    except Exception as e:
        print(f"[WARN] Polygon download failed for {ticker}: {e}")
        return pd.DataFrame()

    rows = [{
        "Date":   datetime.datetime.fromtimestamp(bar["t"] / 1000,
                                                  tz=datetime.timezone.utc),
        "Open":   bar["o"],
        "High":   bar["h"],
        "Low":    bar["l"],
        "Close":  bar["c"],
        "Volume": bar.get("v", np.nan)
    } for bar in js["results"]]

    df = (pd.DataFrame(rows)
            .set_index("Date")
            .sort_index())

    # remove timezone so it matches Yahoo frames
    df.index = df.index.tz_localize(None)
    return df

def preload_interval_cache(symbols: list[str],
                           *,
                           batch_size: int = 4,    # kept for signature parity
                           pause_sec: float = 0.25) -> None:
    """Warm the on-disk cache with recent bars using the E*TRADE client (via alpaca_download wrapper).

    Intervals:
        15-min & 30-min : last 60 days
        1-hour          : last 120 days
        4-hour          : last 380 days   (approx 18 m)
        1-day           : last 380 days
    """
    combos = [
        (60,  '15m'),
        (60,  '30m'),
        (120, '1h'),
        (380, '4h'),
        (380, '1d'),
    ]
    symbols = sorted(set(symbols))
    if not symbols:
        return

    today = pd.Timestamp.utcnow().normalize()

    for days, ivl in combos:
        start = (today - pd.Timedelta(days=days)).strftime("%Y-%m-%d")
        for sym in symbols:
            try:
                df = alpaca_download(sym, timeframe=ivl, start=start)
                _save_cache(df, sym, ivl)
            except Exception as e:
                print(f"[WARN] Preload {sym}/{ivl} failed: {e}")
            time.sleep(pause_sec)   # gentle pause for rate-limits

def load_predictions():
    """Return cached predictions; add default keys for older records."""
    if not os.path.isfile(PREDICTIONS_FILE):
        return []
    try:
        with open(PREDICTIONS_FILE, "r") as fh:
            data = json.load(fh)
    except Exception:
        return []

    for rec in data:
        rec.setdefault("status", "Open")
        rec.setdefault("entry_date",
                       datetime.datetime.today().strftime("%Y-%m-%d"))
    return data

def save_predictions(pred_list):
    """Overwrite the cache with *pred_list*."""
    with open(PREDICTIONS_FILE, "w") as fh:
        json.dump(pred_list, fh, indent=2)


def _update_positions_status() -> None:
    preds = load_predictions()
    open_pos = [p for p in preds if p.get("status") == "Open"]
    if not open_pos:
        return

    price_map = {}
    unique_symbols = sorted(list({p["symbol"] for p in open_pos}))

    if unique_symbols:
        # MODIFIED: Use _ET_CLIENT for quotes
        if _ET_CLIENT:
            try:
                _inc_api_calls() # Increment API call counter
                price_map = _ET_CLIENT.get_quotes(unique_symbols)
                # Handle NaN values if get_quotes might return them for some symbols
                for sym in unique_symbols:
                    if sym not in price_map or pd.isna(price_map[sym]):
                        # Fallback or error handling for symbols not found or NaN price
                        print(r(f"Warning: Could not retrieve E*TRADE price for {sym}. Using entry price as fallback."))
                        price_map[sym] = next(p["entry_price"] for p in open_pos if p["symbol"] == sym)
            except Exception as e: # Broad exception for ETradeClient issues
                print(r(f"ETradeClient error in _update_positions_status: {e}"))
                # Fallback to entry price for all symbols if E*TRADE call fails
                for sym_needed in unique_symbols:
                    price_map[sym_needed] = next(p["entry_price"] for p in open_pos if p["symbol"] == sym_needed)
        else:
            print(r("ETradeClient not initialized. Falling back to entry prices for open positions."))
            for sym_needed in unique_symbols:
                price_map[sym_needed] = next(p["entry_price"] for p in open_pos if p["symbol"] == sym_needed)

    today = datetime.date.today().isoformat(); changed = False
    for rec in open_pos:
        now = price_map.get(rec["symbol"], rec["entry_price"])
        if rec["direction"] == "LONG":
            hit_stop   = now <= rec["stop_loss"]
            hit_target = now >= rec["profit_target"]
        else:
            hit_stop   = now >= rec["stop_loss"]
            hit_target = now <= rec["profit_target"]
        if hit_stop or hit_target:
            rec.update({"status":"Stop" if hit_stop else "Target", "exit_date":today, "exit_price":round(now,2)})
            changed = True
    if changed:
        save_predictions(preds)

def cached_download(ticker: str, start: str, end: str, interval: str) -> pd.DataFrame:
    """Disk cache for OHLCV data; network fetch now uses E*TRADE client via alpaca_download wrapper."""
    cached = _load_cache(ticker, interval)
    if not cached.empty and cached.index.tz is not None:
        cached.index = cached.index.tz_localize(None)

    need = cached.empty or pd.to_datetime(start) < cached.index.min() or \
           pd.to_datetime(end)   > cached.index.max()

    if need:
        new = alpaca_download(ticker, timeframe=interval, start=start, end=end)
        if not new.empty and new.index.tz is not None:
            new.index = new.index.tz_localize(None)
        df = pd.concat([cached, new]).sort_index()
        # ensure no duplicate timestamps survive
        df = df.loc[~df.index.duplicated(keep="last")]
        _save_cache(df, ticker, interval)
    else:
        df = cached

    return df.loc[start:end]

def fetch_data(
    ticker: str,
    start: str | None = None,
    end:   str | None = None,
    *,
    warmup_days: int = 300
) -> tuple[pd.DataFrame, ...]:
    """
    Retrieve six time-frames for *ticker* **with enough history** that all
    indicator look-backs (up to 21) are always satisfied.

    • When *start*/*end* are given (historical mode), the call *automatically*
      pulls an extra cushion of data **behind** the requested start date:
         – intraday (≤4 h) : +30 trading days
         – daily           : +`warmup_days`  (default 300)
         – weekly          : +120 weeks  (≈ 2.3 years)
    • Live mode (no *start/end*) keeps the original limits.
    """
    def _get(ivl_str: str, default_limit: int) -> pd.DataFrame:
        if start and end:                                  # ─ historical ─
            s_dt = pd.to_datetime(start)
            e_dt = pd.to_datetime(end)

            if ivl_str in {"15m", "30m", "1h", "4h"}:
                pad = s_dt - pd.Timedelta(days=30)          # +30 trading days
                fetch_start = pad.strftime("%Y-%m-%d")

            elif ivl_str == "1d":
                pad = s_dt - pd.Timedelta(days=warmup_days) # +warm-up
                fetch_start = pad.strftime("%Y-%m-%d")

            elif ivl_str == "1wk":
                pad = s_dt - pd.Timedelta(weeks=120)        # +120 weeks
                fetch_start = pad.strftime("%Y-%m-%d")

            else:                                           # fallback
                fetch_start = start

            return cached_download(
                ticker,
                start=fetch_start,
                end=e_dt.strftime("%Y-%m-%d"),
                interval=ivl_str
            ).loc[start:end]    # slice back to the exact user range

        # ─ live mode ───────────────────────────────────────────────────
        return alpaca_download(ticker, timeframe=ivl_str, limit=default_limit)

    # actual pulls ------------------------------------------------------
    df_15  = _get("15m", 60)
    df_30  = _get("30m", 60)
    df_1h  = _get("1h",  120)
    df_4h  = _get("4h",  120)
    df_1d  = _get("1d",  380)
    df_1wk = _get("1wk", 520)   # 520-bar cap in live mode (≈10 yrs)

    # tidy up -----------------------------------------------------------
    for df in (df_15, df_30, df_1h, df_4h, df_1d, df_1wk):
        if "Adj Close" in df.columns and "Close" not in df.columns:
            df.rename(columns={"Adj Close": "Close"}, inplace=True)

    return df_15, df_30, df_1h, df_4h, df_1d, df_1wk

def compute_indicators(df: pd.DataFrame,
                       timeframe: str = "daily") -> pd.DataFrame:
    """
    Compute a broad indicator set with robust fall-backs for short or patchy
    price series.  All TA-Lib / ta library calls are *guarded* so we never hit
    IndexError when the look-back window is longer than the data we have.
    """
    df = df.copy()
    req_cols = {"Open", "High", "Low", "Close", "Volume"}
    if df.empty or not req_cols.issubset(df.columns) or len(df) < 2:
        return df

    # ── adaptive look-back window ------------------------------------
    pct_vol = (
        df["Close"].pct_change().rolling(20).std().iloc[-1]
        if len(df) >= 21 else
        df["Close"].pct_change().std()
    ) or 0.0

    window = 21 if pct_vol >= 0.06 else 10 if pct_vol <= 0.01 else 14

    # If the series is shorter than the desired window, down-size safely
    if len(df) <= window:
        window = max(5, len(df) - 1)           # keep at least 5-bar context

    need_rows = window + 1                    # TA-lib needs ≥ window+1 rows
    non_na    = df[["High", "Low", "Close"]].dropna().shape[0]
    # -----------------------------------------------------------------

    # quick helpers ---------------------------------------------------
    def _safe_rsi(series):            # always works (short series OK)
        return RSIIndicator(series, window).rsi()

    def _manual_atr(high, low, close, win): # Changed to accept win parameter
        """
        True-range computed entirely with pandas, so the result is a
        Series and `.rolling()` works.  (The old version built a raw
        ndarray, which had no `rolling` attribute.)
        """
        tr = pd.concat([
            high - low,
            (high - close.shift()).abs(),
            (low  - close.shift()).abs()
        ], axis=1).max(axis=1)
        return tr.rolling(win, min_periods=1).mean()

    # base indicators (never raise) -----------------------------------
    rsi  = _safe_rsi(df["Close"])
    sto  = StochasticOscillator(df["High"], df["Low"], df["Close"],
                                window, smooth_window=3)
    cci  = CCIIndicator(df["High"], df["Low"], df["Close"], window, 0.015)
    macd = MACD(df["Close"], 26, 12, 9)
    bb   = BollingerBands(df["Close"], 20, 2)
    roc  = ROCIndicator(df["Close"], window)
    wlr  = WilliamsRIndicator(df["High"], df["Low"], df["Close"], window)
    mfi  = MFIIndicator(df["High"], df["Low"], df["Close"],
                        df["Volume"], window)
    obv  = OnBalanceVolumeIndicator(df["Close"], df["Volume"])
    cmf  = ChaikinMoneyFlowIndicator(df["High"], df["Low"], df["Close"],
                                     df["Volume"], window)
    # -----------------------------------------------------------------

    # ATR / Keltner ----------------------------------------------------
    if len(df) >= need_rows and non_na >= need_rows:
        atr_ta = AverageTrueRange(df["High"], df["Low"], df["Close"], window)
        df[f"ATR_{timeframe}"]     = atr_ta.average_true_range()
        df[f"ATR_pct_{timeframe}"] = df[f"ATR_{timeframe}"] / df["Close"]

        kc = KeltnerChannel(df["High"], df["Low"], df["Close"],
                            window, original_version=False) # Pass window to KeltnerChannel
        df[f"KC_upper_{timeframe}"]  = kc.keltner_channel_hband()
        df[f"KC_lower_{timeframe}"]  = kc.keltner_channel_lband()
        df[f"KC_middle_{timeframe}"] = (
            kc.keltner_channel_mavg() if hasattr(kc, "keltner_channel_mavg")
            else kc.keltner_channel_mband()
        )
    else:
        atr = _manual_atr(df["High"], df["Low"], df["Close"], window) # Pass window to _manual_atr
        ema = df["Close"].ewm(span=window, adjust=False).mean()
        rng = atr * 1.5 # atr here is now a Series
        df[f"ATR_{timeframe}"]        = atr
        df[f"ATR_pct_{timeframe}"]    = atr / df["Close"]
        df[f"KC_middle_{timeframe}"]  = ema
        df[f"KC_upper_{timeframe}"]   = ema + rng
        df[f"KC_lower_{timeframe}"]   = ema - rng
    # -----------------------------------------------------------------

    # DI± / DX / ADX ---------------------------------------------------
    if len(df) >= need_rows and non_na >= need_rows:
        try:
            adx_ta = ADXIndicator(df["High"], df["Low"], df["Close"], window)
            df[f"ADX_{timeframe}"]     = adx_ta.adx()
            df[f"ADX_pos_{timeframe}"] = adx_ta.adx_pos()
            df[f"ADX_neg_{timeframe}"] = adx_ta.adx_neg()
        except IndexError:
            # Fall back to manual method if ta-lib still balks
            up  = df["High"].diff()
            dn  = -(df["Low"].diff())
            pos_dm = np.where((up > dn) & (up > 0), up, 0.0)
            neg_dm = np.where((dn > up) & (dn > 0), dn, 0.0)

            atr_sum = _manual_atr(df["High"], df["Low"], df["Close"], window) * window # Pass window
            pos_di  = 100 * pd.Series(pos_dm, index=df.index).rolling(
                          window, min_periods=1).sum() / atr_sum
            neg_di  = 100 * pd.Series(neg_dm, index=df.index).rolling(
                          window, min_periods=1).sum() / atr_sum
            dx      = 100 * (pos_di - neg_di).abs() / (
                          pos_di + neg_di).replace(0, np.nan)
            adx     = dx.rolling(window, min_periods=1).mean()

            df[f"ADX_{timeframe}"]     = adx
            df[f"ADX_pos_{timeframe}"] = pos_di
            df[f"ADX_neg_{timeframe}"] = neg_di
    else:
        # manual-only branch
        up  = df["High"].diff()
        dn  = -(df["Low"].diff())
        pos_dm = np.where((up > dn) & (up > 0), up, 0.0)
        neg_dm = np.where((dn > up) & (dn > 0), dn, 0.0)

        atr_sum = _manual_atr(df["High"], df["Low"], df["Close"], window) * window # Pass window
        pos_di  = 100 * pd.Series(pos_dm, index=df.index).rolling(
                      window, min_periods=1).sum() / atr_sum
        neg_di  = 100 * pd.Series(neg_dm, index=df.index).rolling(
                      window, min_periods=1).sum() / atr_sum
        dx      = 100 * (pos_di - neg_di).abs() / (
                      pos_di + neg_di).replace(0, np.nan)
        adx     = dx.rolling(window, min_periods=1).mean()

        df[f"ADX_{timeframe}"]     = adx
        df[f"ADX_pos_{timeframe}"] = pos_di
        df[f"ADX_neg_{timeframe}"] = neg_di
    # -----------------------------------------------------------------

    # Donchian (always safe) ------------------------------------------
    dc = DonchianChannel(df["High"], df["Low"], df["Close"], window)
    df[f"DC_upper_{timeframe}"]  = dc.donchian_channel_hband()
    df[f"DC_lower_{timeframe}"]  = dc.donchian_channel_lband()
    df[f"DC_middle_{timeframe}"] = (
        dc.donchian_channel_mavg() if hasattr(dc, "donchian_channel_mavg")
        else dc.donchian_channel_mband()
    )
    # -----------------------------------------------------------------

    # Attach remaining series -----------------------------------------
    df[f"RSI_{timeframe}"]          = rsi
    df[f"STOCHk_{timeframe}"]       = sto.stoch()
    df[f"STOCHd_{timeframe}"]       = sto.stoch_signal()
    df[f"CCI_{timeframe}"]          = cci.cci()
    df[f"MACD_{timeframe}"]         = macd.macd()
    df[f"MACD_signal_{timeframe}"]  = macd.macd_signal()
    df[f"MACD_hist_{timeframe}"]    = macd.macd_diff()
    df[f"BB_upper_{timeframe}"]     = bb.bollinger_hband()
    df[f"BB_lower_{timeframe}"]     = bb.bollinger_lband()
    df[f"BB_middle_{timeframe}"]    = bb.bollinger_mavg()
    df[f"ROC_{timeframe}"]          = roc.roc()
    df[f"WR_{timeframe}"]           = wlr.williams_r()
    df[f"MFI_{timeframe}"]          = mfi.money_flow_index()
    df[f"OBV_{timeframe}"]          = obv.on_balance_volume()
    df[f"CMF_{timeframe}"]          = cmf.chaikin_money_flow()

    # Higher-timeframe moving averages (if requested) -----------------
    if timeframe in {"daily", "hourly", "weekly", "1wk"}: # Corrected timeframe check
        df[f"SMA20_{timeframe}"]  = SMAIndicator(df["Close"], 20).sma_indicator()
        df[f"SMA50_{timeframe}"]  = SMAIndicator(df["Close"], 50).sma_indicator()
        df[f"EMA50_{timeframe}"]  = EMAIndicator(df["Close"], 50).ema_indicator()
        df[f"EMA200_{timeframe}"] = EMAIndicator(df["Close"], 200).ema_indicator()

    return df



def triple_barrier_labels(close: pd.Series,
                          atr:   pd.Series,
                          horizon: int = 10,
                          stop_mult: float = 2.0,
                          tgt_mult:  float = 2.0) -> np.ndarray:
    """
    Return 0 = hit lower barrier first
           1 = stayed in the middle (noise / flat)
           2 = hit upper barrier first
    """
    upper = close + tgt_mult  * atr
    lower = close - stop_mult * atr
    closes = close.values
    label  = np.ones(len(close), dtype=int)

    for i in range(len(close) - horizon):
        win = closes[i + 1 : i + 1 + horizon]
        hit_up = np.where(win >= upper.iloc[i])[0]
        hit_dn = np.where(win <= lower.iloc[i])[0]
        if hit_up.size and hit_dn.size:
            label[i] = 2 if hit_up[0] < hit_dn[0] else 0
        elif hit_up.size:
            label[i] = 2
        elif hit_dn.size:
            label[i] = 0
    return label

def tune_xgb_hyperparams(X: pd.DataFrame,
                         y: np.ndarray,
                         *, n_iter: int = 25,
                         random_state: int = 42) -> dict:
    """
    Light-weight random search with time-series CV → returns best_params.
    """
    param_dist = {
        "max_depth":        np.arange(2, 9),
        "learning_rate":    np.linspace(0.01, 0.2, 20),
        "subsample":        np.linspace(0.6, 1.0, 5),
        "colsample_bytree": np.linspace(0.5, 1.0, 6),
        "gamma":            [0, 0.5, 1, 2],
        "min_child_weight": [1, 5, 10],
        "n_estimators":     np.arange(100, 501, 50),
        "reg_lambda":       np.linspace(0, 5, 6),
        "reg_alpha":        np.linspace(0, 2, 5),
    }
    base = XGBClassifier(
        objective="multi:softprob", # Corrected from multi:softmax to multi:softprob
        num_class=3,
        tree_method="hist", # Ensure hist is used if device is not explicitly cuda
        eval_metric="mlogloss", # Corrected from mlogloss to mlogloss
        random_state=random_state,
        n_jobs=-1
    )
    tscv = TimeSeriesSplit(n_splits=4)
    search = RandomizedSearchCV(
        base, param_dist, n_iter=n_iter, cv=tscv,
        scoring="neg_log_loss", random_state=random_state,
        verbose=0, n_jobs=-1
    )
    search.fit(X, y)
    return search.best_params_



def compute_anchored_vwap(df_1d):
    """
    Compute anchored VWAP from the lowest low of the past 52 weeks on daily data.
    Returns a Series of anchored VWAP values (NaN before the anchor date).
    """
    if df_1d.empty:
        return pd.Series(dtype=float)

<<<<<<< HEAD
    # Ensure unique dates so assignment by index succeeds
    df_1d = df_1d.loc[~df_1d.index.duplicated(keep="last")]
=======
    # Deduplicate index to avoid reindex errors
    if df_1d.index.duplicated().any():
        df_1d = df_1d.loc[~df_1d.index.duplicated(keep='first')].copy()
>>>>>>> 2baf7929

    lookback_period = 252
    recent_period = df_1d.tail(lookback_period)

    # Check if 'Low' column exists and is not all NaN
    if 'Low' not in recent_period.columns or recent_period['Low'].isnull().all():
        return pd.Series(np.nan, index=df_1d.index)

    anchor_idx = recent_period['Low'].idxmin()

    if pd.isna(anchor_idx): # Should be caught by isnull().all() if 'Low' was all NaN
        return pd.Series(np.nan, index=df_1d.index)

    df_after = df_1d.loc[anchor_idx:].copy()
    cum_vol = df_after['Volume'].cumsum()
    cum_vol_price = (df_after['Close'] * df_after['Volume']).cumsum()
    vwap = cum_vol_price / cum_vol

    vwap_full = pd.Series(np.nan, index=df_1d.index)
    vwap_full.loc[vwap.index] = vwap
    vwap_full.name = 'AnchoredVWAP'
    return vwap_full


def to_daily(intra_df, label):
    """
    Convert intraday data to daily frequency using the last valid bar of each day.
    """
    if intra_df.empty:
        return pd.DataFrame()
    daily_data = intra_df.groupby(intra_df.index.date).tail(1)
    daily_data.index = pd.to_datetime(daily_data.index.date)
    daily_data.index.name = 'Date'
    return daily_data

def prepare_features(
    df_15m: pd.DataFrame,
    df_30m: pd.DataFrame,
    df_1h:  pd.DataFrame,
    df_4h: pd.DataFrame,
    df_1d:  pd.DataFrame,
    df_1wk: pd.DataFrame,
    macro_df: pd.DataFrame,
    *,
    horizon: int = 10,
    drop_recent: bool = True,
    ticker: str | None = None
) -> pd.DataFrame:

    ind_15m = compute_indicators(df_15m.copy(), timeframe='15m')
    ind_30m = compute_indicators(df_30m.copy(), timeframe='30m')
    ind_1h  = compute_indicators(df_1h.copy(),  timeframe='hourly')
    ind_4h  = compute_indicators(df_4h.copy(),  timeframe='4h')

    ind_1d  = compute_indicators(df_1d.copy(),  timeframe='daily')

    # Early exit if ind_1d is not viable for further processing (Fix 1)
    if ind_1d.empty or 'Close' not in ind_1d.columns:
        ticker_name = ticker if ticker is not None else "N/A"
        print(Fore.YELLOW + f"Warning: Daily data (ind_1d) for ticker {ticker_name} is empty or missing 'Close' column after compute_indicators. Returning empty DataFrame from prepare_features." + Style.RESET_ALL)
        return pd.DataFrame()

    ind_1d['AnchoredVWAP'] = compute_anchored_vwap(ind_1d)
    ind_1wk = compute_indicators(df_1wk.copy(), timeframe='1wk') # Corrected from 'weekly' to '1wk'

    # This function enrich_higher_timeframes was not defined in the original script.
    # Assuming it's meant to be a placeholder or defined elsewhere.
    # For now, let's create a passthrough or simple version to avoid NameError.
    def enrich_higher_timeframes(df): return df # Placeholder
    ind_htf = enrich_higher_timeframes(ind_1d.copy()) # Pass copy to avoid modifying ind_1d

    daily_15m = to_daily(ind_15m, "15m").add_suffix('_15m')
    daily_30m = to_daily(ind_30m, "30m").add_suffix('_30m')
    daily_1h  = to_daily(ind_1h,  "1h").add_suffix('_1h') # Corrected from "hourly"
    daily_4h  = to_daily(ind_4h, "4h").add_suffix('_4h')

    ind_1wk = ind_1wk.reindex(ind_1d.index, method='ffill')

    ind_1d.index.name = 'Date' # Ensure index name is set for joins
    features_df = (
        ind_1d
          .join(ind_htf, rsuffix='_htf') # Added rsuffix to avoid column name clashes
          .join(ind_1wk, rsuffix='_1wk') # Added rsuffix
          .join(daily_15m)
          .join(daily_30m)
          .join(daily_1h)
          .join(daily_4h)
    )

    if macro_df is not None and not macro_df.empty:
        features_df = features_df.join(macro_df, on='Date')

    bench = {
        'XLE': 'CRUDE', 'XLF': 'YIELD10', 'XLK': 'SPY',
        'XLU': 'YIELD10', 'XLRE': 'YIELD10',
        'GLD': 'USD',   'DBC': 'CRUDE'
    }
    # Ensure ticker is not None before using it as a key
    bcol_key = ticker if ticker else "" # Default to empty string if ticker is None
    bcol = bench.get(bcol_key, 'SPY') # Use bcol_key
    if bcol in features_df.columns and 'Close' in features_df.columns: # Ensure 'Close' is present
        features_df[f'RS_{ticker if ticker else "TICKER"}'] = ( # Handle None ticker for column name
            features_df['Close'].pct_change(10) -
            features_df[bcol].pct_change(10)
        )

    features_df.dropna(subset=['Close'], inplace=True)
    if features_df.empty:
        return features_df

    # Ensure 'ATR_daily' exists before using it for labels
    if 'ATR_daily' not in features_df.columns:
        # Fallback: calculate ATR if missing, or use a default small value
        if 'High' in features_df and 'Low' in features_df and 'Close' in features_df:
             features_df['ATR_daily'] = AverageTrueRange(features_df['High'], features_df['Low'], features_df['Close'], window=14).average_true_range().fillna(0)
        else:
             features_df['ATR_daily'] = 0.001 # A small non-zero default if columns missing

    labels = triple_barrier_labels(
        features_df['Close'],
        features_df['ATR_daily'].fillna(0), # Ensure NaNs are filled
        horizon=horizon,
        stop_mult=2.0, tgt_mult=2.0
    )
    features_df['future_class'] = labels

    if drop_recent:
        features_df = features_df.iloc[:-horizon]
    else:
        # Ensure index exists before trying to assign NaN using .loc
        if len(features_df) >= horizon:
            features_df.loc[features_df.index[-horizon:], 'future_class'] = np.nan
        elif len(features_df) > 0 : # if less than horizon rows exist, set all to nan
            features_df.loc[:, 'future_class'] = np.nan


    return features_df

def refine_features(features_df,
                    importance_cutoff: float = 1e-4,
                    corr_threshold: float = 0.9) -> pd.DataFrame:
    """
    Drop low-information and highly-correlated columns using a quick
    XGBoost probe – the probe runs entirely on the GPU.
    """
    if features_df.empty or 'future_class' not in features_df.columns or features_df['future_class'].isnull().all(): # Added isnull check
        return features_df

    y = features_df['future_class'].dropna() # Drop NaN labels for training
    X = features_df.loc[y.index].drop(columns=['future_class']).ffill().bfill()
    y = y.astype(int) # Ensure labels are integers

    # Fallback to CPU if CUDA is not available or causes issues
    try:
        model = XGBClassifier(
            objective='multi:softmax', # Corrected from multi:softprob
            num_class=3,
            eval_metric='mlogloss', # Corrected from mlogloss
            tree_method='hist',
            device='cuda' # Specify CUDA device
        )
        model.fit(X.iloc[:1], y.iloc[:1]) # Try fitting with a tiny bit of data to check CUDA
    except Exception: # Fallback to CPU
        model = XGBClassifier(
            objective='multi:softmax',
            num_class=3,
            eval_metric='mlogloss',
            tree_method='hist',
            n_jobs=-1 # Use all available CPU cores
        )

    split = int(0.8 * len(X))
    if len(np.unique(y[:split])) < 2 or split == 0 : # Added split == 0 check
        return features_df.drop(columns=['future_class']).join(y, how='right')


    model.fit(X.iloc[:split], y.iloc[:split])
    imp = pd.Series(model.feature_importances_, index=X.columns)

    X = X.drop(columns=imp[imp < importance_cutoff].index, errors='ignore')

    corr = X.corr().abs()
    upper = corr.where(np.triu(np.ones(corr.shape), k=1).astype(bool))
    X = X.drop(columns=[c for c in upper.columns if any(upper[c] > corr_threshold)],
               errors='ignore')

    # Ensure 'Close' column is preserved
    if 'Close' not in X.columns and 'Close' in features_df.columns:
        X = X.join(features_df[['Close']])
    elif 'Close' not in X.columns and 'Close' not in features_df.columns:
        print(Fore.RED + "[Error] 'Close' column missing from input to refine_features and could not be restored." + Style.RESET_ALL)

    return X.join(y, how='right') # Use how='right' to keep all labels from y


def _summarise_performance(trades: pd.DataFrame, total_bars: int) -> dict:
    """
    Return a dict with win-rate, average P/L, trade-level Sharpe,
    max draw-down and time-in-market.
    """
    if trades.empty:
        return dict(total=0, win_rate=0.0, avg_pnl=0.0,
                    sharpe=0.0, max_dd=0.0, tim=0.0)

    pnl = trades["pnl_pct"].values
    win = pnl > 0
    win_rate = win.mean() if pnl.size else 0.0
    avg_pnl  = pnl.mean() if pnl.size else 0.0
    # Ensure pnl.std(ddof=1) is not zero before division
    sharpe   = (pnl.mean() / pnl.std(ddof=1)) * np.sqrt(252) if pnl.std(ddof=1) and pnl.std(ddof=1) != 0 else 0.0


    equity = (1 + pnl).cumprod()
    roll_max = np.maximum.accumulate(equity)
    dd = (equity - roll_max) / roll_max
    max_dd = abs(dd.min()) if dd.size else 0.0

    # Ensure total_bars is not zero
    tim = (trades["exit_timestamp"] - trades["entry_timestamp"]) \
            .dt.total_seconds().sum() / (total_bars * 60 * 30) if total_bars > 0 else 0.0
    tim = min(max(tim, 0), 1)

    return dict(total=len(trades),
                win_rate=win_rate,
                avg_pnl=avg_pnl,
                sharpe=sharpe,
                max_dd=max_dd,
                tim=tim)


def train_stacked_ensemble(features_df: pd.DataFrame,
                           *, random_state: int = 42):

    if features_df.empty or "future_class" not in features_df.columns or features_df['future_class'].isnull().all():
        return None, None

    y = features_df["future_class"].dropna().astype(int) # Ensure y is 1D and integer, drop NaNs
    X = features_df.loc[y.index].drop(columns=["future_class"]).ffill().bfill()

    if X.empty or len(X) < 5: # Need enough samples for TimeSeriesSplit
        print(r("Not enough data to train stacked ensemble after pre-processing."))
        return None, None


    best_xgb_params = tune_xgb_hyperparams(X, y, n_iter=20, # Reduced n_iter for speed
                                           random_state=random_state)
    xgb_clf = XGBClassifier(**best_xgb_params,
                            objective="multi:softprob", # Ensure this is softprob for predict_proba
                            num_class=3,
                            tree_method="hist",
                            eval_metric="mlogloss",
                            n_jobs=-1,
                            random_state=random_state)

    rf_clf  = RandomForestClassifier(
        n_estimators=200, max_depth=10, # Reduced complexity
        class_weight="balanced", n_jobs=-1,
        random_state=random_state
    )
    log_clf = LogisticRegression(
        max_iter=500, class_weight="balanced", # Reduced max_iter
        n_jobs=-1, solver="saga", random_state=random_state
    )

    stack = StackingClassifier(
        estimators=[("xgb", xgb_clf), ("rf", rf_clf)],
        final_estimator=log_clf,
        stack_method="predict_proba",
        n_jobs=-1, # Can be parallelized
        passthrough=False # False is generally better unless features are very diverse
    )

    tscv = TimeSeriesSplit(n_splits=3) # Reduced splits for speed
    best_thr, best_f1 = 0.60, -np.inf

    for train_idx, val_idx in tscv.split(X):
        if len(train_idx) < 2 or len(val_idx) < 2: continue # Skip if splits are too small
        stack.fit(X.iloc[train_idx], y.iloc[train_idx])
        proba = stack.predict_proba(X.iloc[val_idx])

        for thr_val in np.arange(0.55, 0.91, 0.05): # Renamed thr to thr_val
            pred = np.where(
                proba[:, 2] >= thr_val, 2,
                np.where(proba[:, 0] >= thr_val, 0, 1)
            )
            mask = pred != 1
            if mask.sum() == 0:
                continue
            # Ensure y.iloc[val_idx][mask] and pred[mask] are not empty and have compatible types/labels
            f1 = f1_score(y.iloc[val_idx][mask], pred[mask],
                          labels=[0, 2], average="macro", zero_division=0) # Added zero_division
            if f1 > best_f1:
                best_f1, best_thr = f1, thr_val

    stack.fit(X, y) # Fit on full data before returning
    return stack, best_thr

def generate_signal_output(ticker, latest_row, model, thr, macro_latest):
    # Ensure latest_row is a DataFrame for predict_proba
    if isinstance(latest_row, pd.Series):
        latest_df = latest_row.to_frame().T
    else:
        latest_df = latest_row

    # Ensure columns are in the same order as training
    if hasattr(model, 'feature_names_in_'):
        latest_df = latest_df[model.feature_names_in_]

    probs = model.predict_proba(latest_df.values)[0] # .values to ensure numpy array
    class_idx = int(np.argmax(probs)) # Ensure class_idx is int
    prob_score = probs[class_idx]

    if prob_score < thr or class_idx == 1: # Use thr passed to function
        return None

    direction = "LONG" if class_idx == 2 else "SHORT"
    price = float(latest_row.get("Close", np.nan)) # Ensure price is float

    reg = latest_row.get('REGIME', 0) # Default to 0 if REGIME is not present
    if reg == -1 and direction == "LONG":
        return None
    if reg == 1 and direction == "SHORT":
        return None

    atr = latest_row.get("ATR_daily", np.nan) # Ensure atr is float
    if not atr or np.isnan(atr) or atr == 0: # Added atr == 0 check
        atr = 0.05 * price # Default ATR
        atr_note = " (est. ATR)"
    else:
        atr_note = ""

    stop   = price - atr if direction == "LONG" else price + atr
    target = price + 2 * atr if direction == "LONG" else price - 2 * atr # Ensure target is float

    ema50  = latest_row.get('EMA50_daily', np.nan)
    ema200 = latest_row.get('EMA200_daily', np.nan)

    # Handle NaN in EMAs for trend calculation
    if pd.isna(ema50) or pd.isna(ema200):
        trend = "unknown"
    else:
        trend  = "up" if ema50 > ema200 else "down"


    colour = Fore.GREEN if direction == "LONG" else Fore.RED
    return (f"{Fore.CYAN}{ticker}{Style.RESET_ALL}: {colour}{direction}{Style.RESET_ALL} "
            f"${price:.2f}  Stop {stop:.2f}  Target {target:.2f}  "
            f"Prob {prob_score:.2f}  Trend {trend}{atr_note}")

def get_macro_data(start: str,
                   end:   str,
                   fred_api_key: str | None = None,
                   *,
                   cache_dir: str = ".macro_cache") -> pd.DataFrame:
    """
    Build a daily macro / cross-asset DataFrame **without yfinance**.

    • Uses E*TRADE (via alpaca_download wrapper) for liquid ETF proxies (SPY, TIP, UUP, USO, HYG, TLT, etc.).
    • Optional FRED add-ons (10-yr yield, 2-10 spread) still supported.
    • Caches the merged result per-day on disk.
    """
    from pathlib import Path
    import joblib, datetime as _dt # _dt to avoid conflict

    Path(cache_dir).mkdir(exist_ok=True)
    # Use pd.Timestamp to ensure consistent date format for cache file name
    end_date_str = pd.Timestamp(end).strftime('%Y-%m-%d')
    cache_file = Path(cache_dir) / f"macro_{end_date_str}.pkl"

    if cache_file.exists():
        try:
            return joblib.load(cache_file)
        except Exception:
            cache_file.unlink(missing_ok=True)

    etf_map = {
        "SPY":  "SPY",
        "TIP":  "TIP",
        "UUP":  "USD",
        "USO":  "CRUDE",
        "HYG":  "HYG",
        "TLT":  "TLT",
    }
    price_df = pd.DataFrame()
    # Ensure start and end are valid date strings for alpaca_download
    start_str = pd.Timestamp(start).strftime('%Y-%m-%d')
    end_str = pd.Timestamp(end).strftime('%Y-%m-%d')

    for etf, col in etf_map.items():
        try:
            # Pass timeframe="1d" explicitly
            df = alpaca_download(etf, timeframe="1d", start=start_str, end=end_str)
            if not df.empty and 'Close' in df.columns:
                 price_df[col] = df["Close"]
            else:
                print(f"[WARN] No 'Close' data for {etf} in macro fetch.")
        except Exception as e:
            print(f"[WARN] Macro fetch failed for {etf}: {e}")

    fred_df = pd.DataFrame(index=price_df.index if not price_df.empty else None) # Handle empty price_df
    if fred_api_key:
        from fredapi import Fred # Ensure Fred is imported if used
        fred = Fred(api_key=fred_api_key)

        def _fred(code):
            # Ensure observation_end is a string
            return (fred.get_series(code,
                                     observation_start=start_str, # Use consistent start string
                                     observation_end=end_str) # Use consistent end string
                        .resample('D').ffill())

        try:
            fred_df['YIELD10']      = _fred('DGS10')
            fred_df['YIELD_SPREAD'] = _fred('T10Y2Y')
        except Exception as e:
            print(f"[WARN] FRED fetch failed: {e}")

    if price_df.empty and fred_df.empty:
         macro = pd.DataFrame(index=pd.date_range(start_str, end_str, freq='D'))
    elif fred_df.empty:
        macro = price_df
    elif price_df.empty:
        macro = fred_df
    else:
        macro = pd.concat([price_df, fred_df], axis=1)


    macro = macro.asfreq('D').ffill() # Fill missing daily data

    reg = pd.Series(0, index=macro.index, dtype=int)
    if 'VIX' in macro.columns: # Check if VIX column exists
        reg += (macro['VIX'] > 25).astype(int) * -1
    if 'YIELD_SPREAD' in macro.columns: # Check if YIELD_SPREAD column exists
        reg += (macro['YIELD_SPREAD'] > 0).astype(int)
    if 'USD' in macro.columns and not macro['USD'].empty: # Check if USD column exists and is not empty
        reg += (macro['USD'].pct_change(20) < 0).fillna(False).astype(int)
    macro['REGIME'] = reg.clip(-1, 1)

    try:
        joblib.dump(macro, cache_file)
    except Exception:
        pass # Avoid crashing if cache dump fails
    return macro.loc[start_str:end_str] # Return data within the requested range

def backtest_strategy(ticker: str,
                      start_date: str,
                      end_date:   str,
                      macro_df:  pd.DataFrame,
                      log_file=None): # log_file is passed but not used in this function
    """
    Daily-lumped back-test using the six-frame fetch & stacked ensemble.
    """
    df_15m, df_30m, df_1h, df_4h, df_1d, df_1wk = fetch_data(
        ticker, start=start_date, end=end_date
    )

    feat = prepare_features(df_15m, df_30m, df_1h, df_4h,
                            df_1d,  df_1wk, macro_df, ticker=ticker, drop_recent=True) # Ensure drop_recent=True for backtesting

    if feat.empty or 'future_class' not in feat.columns or feat['future_class'].isnull().all():
        print(Fore.YELLOW + f"No features or labels for {ticker} in backtest range. Skipping." + Style.RESET_ALL)
        return

    model, best_thr = train_stacked_ensemble(feat) # Use best_thr from training
    if model is None:
        print(Fore.YELLOW + f"Model training failed for {ticker}. Skipping backtest." + Style.RESET_ALL)
        return

    # Re-prepare features for the full period if needed for prediction, or use existing `feat`
    # For simplicity, this example assumes `feat` is sufficient for prediction after training.
    # Ensure 'ATR_daily' and 'Close' are present for trade logic
    if 'ATR_daily' not in feat.columns or 'Close' not in feat.columns:
        print(r(f"Missing ATR_daily or Close in features for {ticker}. Cannot execute trades."))
        return

    feat = feat.dropna(subset=["ATR_daily", "Close"]) # Drop rows where these are NaN
    if feat.empty:
        print(r(f"No valid data rows after dropping NaN ATR/Close for {ticker}."))
        return

    X_all = feat.drop(columns=["future_class"], errors='ignore').ffill().bfill() # errors='ignore'
    # Align columns with model's expected features
    if hasattr(model, 'feature_names_in_'):
         X_all = X_all[model.feature_names_in_]

    preds = model.predict(X_all)
    prob  = model.predict_proba(X_all)

    df_pred = feat.copy() # Use a copy
    df_pred['prediction'] = preds
    df_pred['probability'] = prob.max(axis=1) # Store max probability for the predicted class


    trades, in_trade = [], False
    for i, (ts, row) in enumerate(df_pred.iterrows()): # Use df_pred here
        price, atr = row["Close"], row["ATR_daily"]

        # Ensure atr is a valid number
        if pd.isna(atr) or atr == 0:
            # print(f"Skipping trade at {ts} for {ticker} due to invalid ATR: {atr}")
            continue

        current_pred = row.prediction # Prediction for current bar
        current_prob = row.probability # Probability of that prediction

        if not in_trade and current_prob >= best_thr and current_pred != 1: # Use best_thr
            dir_ = "LONG" if current_pred == 2 else "SHORT"
            entry, stop = price, price - atr if dir_ == "LONG" else price + atr
            target = price + 2 * atr if dir_ == "LONG" else price - 2 * atr
            trades.append({"entry": ts, "dir": dir_, "entry_px": entry,
                           "stop": stop, "target": target})
            in_trade = True
        elif in_trade:
            t = trades[-1]
            if (t["dir"] == "LONG"  and (price <= t["stop"] or price >= t["target"])) or \
               (t["dir"] == "SHORT" and (price >= t["stop"] or price <= t["target"])):
                t.update({"exit": ts, "exit_px": price})
                in_trade = False

    if log_file and trades: # Check if log_file is provided and there are trades
        pd.DataFrame(trades).to_csv(log_file, mode='a', header=not log_file.tell())


    print(f"{ticker}: completed back-test from {start_date} to {end_date}.  "
          f"{len(trades)} trades executed.")

def prepare_features_intraday(df_30m, macro_df=None):
    """
    Computes technical indicators and triple-barrier labels directly on 30-minute data.
    Joins daily context (EMA, Anchored VWAP) for each 30-minute bar, then merges macro.
    """
    df_30m = df_30m.copy()

    df_30m = compute_indicators(df_30m, timeframe='intraday')
    if df_30m.empty or 'Close' not in df_30m.columns:
        return pd.DataFrame()

    daily = to_daily(df_30m, "intraday") # Label was "intraday", kept as is.
    daily_inds = compute_indicators(daily.copy(), timeframe='daily') # Use copy for daily indicators
    if 'AnchoredVWAP' not in daily_inds.columns and not daily_inds.empty : # Check before assigning
        daily_inds['AnchoredVWAP'] = compute_anchored_vwap(daily_inds)


    if daily_inds.index.tz is not None: # Use daily_inds
        daily_inds.index = daily_inds.index.tz_localize(None)
    if df_30m.index.tz is not None:
        df_30m.index = df_30m.index.tz_localize(None)

    # Ensure daily_inds has 'AnchoredVWAP' before joining
    # And use rsuffix for all daily columns to avoid clashes
    daily_filled = daily_inds.reindex(df_30m.index, method='ffill')
    df_30m = df_30m.join(daily_filled, rsuffix='_daily_ctx') # Changed rsuffix

    horizon_bars = 16 # 8 hours for 30-min bars
    multiplier = 2.0
    atr_col = 'ATR_intraday' # From compute_indicators with timeframe='intraday'
    if atr_col not in df_30m.columns:
        # Fallback if ATR_intraday is missing (should be created by compute_indicators)
        if 'High' in df_30m and 'Low' in df_30m and 'Close' in df_30m:
            df_30m[atr_col] = AverageTrueRange(df_30m['High'], df_30m['Low'], df_30m['Close'], window=14).average_true_range().fillna(0.001)
        else: # Ultimate fallback if OHLC not available
            df_30m[atr_col] = df_30m['Close'].rolling(14).std().fillna(0.001)


    up_barrier = df_30m['Close'] + multiplier * df_30m[atr_col]
    down_barrier = df_30m['Close'] - multiplier * df_30m[atr_col]
    future_class = np.ones(len(df_30m), dtype=int) # Default to class 1 (hold)
    closes = df_30m['Close'].values

    for i in range(len(df_30m) - horizon_bars):
        # Ensure ATR is not NaN or zero for barrier calculation
        if pd.isna(df_30m[atr_col].iloc[i]) or df_30m[atr_col].iloc[i] == 0:
            continue # Skip if ATR is invalid

        upper_lvl = up_barrier.iloc[i]
        lower_lvl = down_barrier.iloc[i]
        window_prices = closes[i + 1 : i + 1 + horizon_bars]

        # Check for valid levels
        if pd.isna(upper_lvl) or pd.isna(lower_lvl): continue

        above_idx = np.where(window_prices >= upper_lvl)[0]
        below_idx = np.where(window_prices <= lower_lvl)[0]

        if len(above_idx) == 0 and len(below_idx) == 0: # No barrier hit
            continue # Stays as class 1
        elif len(above_idx) > 0 and len(below_idx) > 0: # Both hit
            if above_idx[0] < below_idx[0]: # Upper hit first
                future_class[i] = 2
            else: # Lower hit first
                future_class[i] = 0
        elif len(above_idx) > 0: # Only upper hit
            future_class[i] = 2
        elif len(below_idx) > 0: # Only lower hit
            future_class[i] = 0

    df_30m['future_class'] = future_class
    df_30m = df_30m.iloc[:-horizon_bars] # Remove rows where future is unknown

    if macro_df is not None and not macro_df.empty:
        if macro_df.index.tz is not None:
            current_macro_df = macro_df.copy() # Use a copy for modification
            current_macro_df.index = current_macro_df.index.tz_localize(None)
        else:
            current_macro_df = macro_df

        macro_resampled = current_macro_df.reindex(df_30m.index, method='ffill')
        df_30m = df_30m.join(macro_resampled, how='left', rsuffix='_macro') # Added rsuffix

    return df_30m

def backtest_strategy_intraday(ticker, start_date, end_date, macro_df,
                               log_file=None):
    """
    30-minute intraday back-test with Sharpe, max-DD, time-in-market and ATR guard.
    """
    _, df_30m, _, _, _, _ = fetch_data(ticker, start=start_date, end=end_date)

    if df_30m.empty:
        print(Fore.YELLOW + f"No 30-minute data for {ticker} in range. Skipping intraday backtest." + Style.RESET_ALL)
        return

    feat = prepare_features_intraday(df_30m, macro_df)
    if feat.empty or 'future_class' not in feat.columns or feat['future_class'].isnull().all():
        print(Fore.YELLOW + f"No features or labels for {ticker} (intraday). Skipping." + Style.RESET_ALL)
        return

    model, best_thr = train_stacked_ensemble(feat) # Use best_thr from training
    if model is None:
        print(Fore.YELLOW + f"Intraday model training failed for {ticker}. Skipping." + Style.RESET_ALL)
        return

    # Ensure 'ATR_intraday' and 'Close' are present for trade logic
    if 'ATR_intraday' not in feat.columns or 'Close' not in feat.columns:
        print(r(f"Missing ATR_intraday or Close in intraday features for {ticker}. Cannot execute trades."))
        return

    feat = feat.dropna(subset=['ATR_intraday', 'Close'])
    if feat.empty:
        print(r(f"No valid data rows after dropping NaN ATR/Close for {ticker} (intraday)."))
        return


    X_all   = feat.drop(columns=['future_class'], errors='ignore').ffill().bfill()
    if hasattr(model, 'feature_names_in_'):
         X_all = X_all[model.feature_names_in_]

    preds   = model.predict(X_all)
    probas  = model.predict_proba(X_all)

    df_pred = feat.copy() # Use copy
    df_pred['prediction'] = preds
    df_pred['probability'] = probas.max(axis=1)


    trades = []
    in_trade = False
    trade_dir = None # Explicitly initialize
    entry_price = stop_price = target_price = None # Explicitly initialize
    entry_time  = None # Explicitly initialize


    for i in range(len(df_pred)): # Iterate using index for safety with iloc
        ts        = df_pred.index[i]
        row       = df_pred.iloc[i]
        price     = row['Close']
        atr       = row.get('ATR_intraday', np.nan) # Use .get for safety

        if pd.isna(atr) or atr == 0:
            # print(f"Skipping trade at {ts} for {ticker} (intraday) due to invalid ATR: {atr}")
            continue # Skip if ATR is invalid

        if in_trade:
            # Ensure entry_price, stop_price, target_price are not None
            if entry_price is None or stop_price is None or target_price is None:
                in_trade = False # Should not happen if logic is correct, but as a safeguard
                continue

            if trade_dir == "LONG":
                if price >= target_price or price <= stop_price:
                    pnl = (price - entry_price) / entry_price if entry_price != 0 else 0
                    trades.append({
                        'entry_timestamp': entry_time, 'exit_timestamp': ts,
                        'direction': 'LONG',
                        'entry_price': round(entry_price, 2),
                        'exit_price':  round(price, 2),
                        'pnl_pct':     round(pnl, 4),
                        'stop_price':  round(stop_price, 2),
                        'target_price':round(target_price, 2)
                    })
                    in_trade = False
            else:  # SHORT
                if price <= target_price or price >= stop_price:
                    pnl = (entry_price - price) / entry_price if entry_price != 0 else 0
                    trades.append({
                        'entry_timestamp': entry_time, 'exit_timestamp': ts,
                        'direction': 'SHORT',
                        'entry_price': round(entry_price, 2),
                        'exit_price':  round(price, 2),
                        'pnl_pct':     round(pnl, 4),
                        'stop_price':  round(stop_price, 2),
                        'target_price':round(target_price, 2)
                    })
                    in_trade = False
            if in_trade: # If still in trade, continue to next bar
                continue

        # Entry logic
        current_pred  = int(row['prediction']) # Ensure int
        prob_score = row['probability'] # From df_pred

        if prob_score >= best_thr and current_pred !=1: # Use best_thr
            if current_pred == 2:      # Buy signal
                in_trade   = True
                trade_dir  = "LONG"
                entry_time = ts
                entry_price= price
                stop_price = price - atr
                target_price = price + 2 * atr
            elif current_pred == 0:    # Sell signal
                in_trade   = True
                trade_dir  = "SHORT"
                entry_time = ts
                entry_price= price
                stop_price = price + atr
                target_price = price - 2 * atr

    if log_file and trades:
        pd.DataFrame(trades).to_csv(log_file, mode='a', header=not log_file.tell())


    if not trades:
        print(Fore.YELLOW + f"No trades for {ticker} intraday." + Style.RESET_ALL)
        return

    trades_df = pd.DataFrame(trades)
    summary   = _summarise_performance(trades_df, len(feat))

    pct = lambda x: f"{x*100:.2f}%"
    print(
        Fore.BLUE
        + f"\nIntraday Backtest Results for {ticker}"
        + Style.RESET_ALL
        + f" ({start_date} → {end_date}):"
    )
    print(f"  Total trades        : {Fore.CYAN}{summary['total']}{Style.RESET_ALL}")
    print(f"  Win rate            : {Fore.CYAN}{pct(summary['win_rate'])}{Style.RESET_ALL}")
    print(f"  Avg P/L per trade   : {Fore.CYAN}{pct(summary['avg_pnl'])}{Style.RESET_ALL}")
    print(f"  Sharpe (trade)      : {Fore.CYAN}{summary['sharpe']:.2f}{Style.RESET_ALL}")
    print(f"  Max drawdown        : {Fore.CYAN}{pct(summary['max_dd'])}{Style.RESET_ALL}")
    print(f"  Time-in-market      : {Fore.CYAN}{pct(summary['tim'])}{Style.RESET_ALL}")


def display_main_menu():
    print("\nMain Menu:")
    print("1. Manage Watchlist")
    print("2. Run Signals on Watchlist (Live Mode)")
    print("3. Backtest All Watchlist Tickers")
    print("0. Exit")

def run_signals_on_watchlist(use_intraday: bool = True): # Defaulting to True as per --live-real
    fred_api_key = load_config() # Ensure FRED key is loaded if needed by macro_df
    tickers = load_watchlist()
    if not tickers:
        print("Your watchlist is empty."); return

    # Consider preloading cache if alpaca_download is still used by get_macro_data or directly
    # preload_interval_cache(tickers) # This uses alpaca_download

    today = datetime.date.today()
    # Ensure macro_df is fetched correctly
    macro_df = get_macro_data(
        (today - datetime.timedelta(days=380)).strftime("%Y-%m-%d"), # Ensure 380 days for daily indicators
        today.strftime("%Y-%m-%d"),
        fred_api_key=fred_api_key
    )

    for tkr in tickers:
        print(f"\n=== {tkr} (live) ===")
        try:
            # Fetch data using the new ETrade client via alpaca_download wrapper
            df15, df30, df1h, df4h, df1d, df1w = fetch_data(tkr)
        except Exception as e:
            print(r(f"Fetch error for {tkr}: {e}")); continue # Use r() for red

        if use_intraday:
            feats = prepare_features_intraday(df30, macro_df)
        else:
            feats = prepare_features(df15, df30, df1h, df4h, df1d, df1w, macro_df, ticker=tkr, drop_recent=False) # drop_recent=False for live

        if feats.empty or 'future_class' not in feats.columns:
            print(Fore.YELLOW + f"Not enough features to generate signal for {tkr}." + Style.RESET_ALL); continue

        # For live signals, we usually don't have 'future_class' to train on the very latest data point.
        # So, train on data up to n-1, predict on n.
        # Or, use a pre-trained model if available and suitable.
        # Current logic re-trains model for each ticker using available history.

        # If drop_recent=False, last row's future_class will be NaN. Handle for training.
        train_feats = feats.dropna(subset=['future_class'])
        if train_feats.empty:
            print(Fore.YELLOW + f"Not enough training data (after NaN drop) for {tkr}." + Style.RESET_ALL); continue

        model, best_thr = train_stacked_ensemble(train_feats) # best_thr is important here
        if model is None:
            print(r(f"Model training failed for {tkr}.")); continue # Use r()

        # Prepare the latest row for prediction (should not have future_class)
        latest_row_features = feats.drop(columns='future_class', errors='ignore').iloc[-1]

        # Ensure macro_latest is correctly obtained for the latest date
        macro_latest = {}
        if not macro_df.empty and feats.index[-1] in macro_df.index:
             macro_latest = macro_df.loc[feats.index[-1]].to_dict()
        elif not macro_df.empty: # Fallback to most recent macro data if exact date match fails
            macro_latest = macro_df.iloc[-1].to_dict()


        sig = generate_signal_output(
            tkr,
            latest_row_features, # Pass the series/row
            model,
            best_thr, # Use the threshold from training
            macro_latest
        )
        print(sig or "No actionable signal.")

def backtest_watchlist():
    """Runs back-tests on each watch-list ticker with a pre-warmed cache."""
    tickers = load_watchlist()
    if not tickers:
        print("Your watchlist is empty."); return

    start_arg = input("Enter backtest start date (YYYY-MM-DD): ").strip()
    end_arg   = input("Enter backtest end date   (YYYY-MM-DD): ").strip()
    try:
        # Validate dates
        pd.Timestamp(start_arg)
        pd.Timestamp(end_arg)
    except ValueError:
        print(r("Invalid date format. Please use YYYY-MM-DD.")); return

    # preload_interval_cache(tickers) # Uses alpaca_download

    fred_api_key = load_config() # Load FRED key if needed for macro data
    macro_df = get_macro_data(start_arg, end_arg, fred_api_key=fred_api_key) # Pass key
    for ticker in tickers:
        print(f"\n=== Backtesting {ticker} from {start_arg} to {end_arg} ===")
        # Assuming backtest_strategy is adapted for ETradeClient or still uses alpaca_download correctly
        backtest_strategy(ticker, start_arg, end_arg, macro_df)

def show_signals_for_current_week():
    """Print first actionable signal (if any) for each watch-list name."""
    fred_api_key = load_config()
    tickers = load_watchlist()
    if not tickers:
        print("Your watchlist is empty.")
        return

    today   = datetime.date.today()
    monday  = today - datetime.timedelta(days=today.weekday())
    start_s = (monday - datetime.timedelta(days=380)).strftime("%Y-%m-%d") # Enough history for indicators
    end_s   = today.strftime("%Y-%m-%d")

    macro_df = get_macro_data(start_s, end_s, fred_api_key=fred_api_key)

    for tkr in tickers:
        print(f"\n=== {tkr}: {monday.strftime('%Y-%m-%d')} → {end_s} ===")
        try:
            df15, df30, df1h, df4h, df1d, df1w = fetch_data(
                tkr, start=start_s, end=end_s # Fetch full history for this week's signals
            )
        except Exception as e:
            print(r(f"Fetch error for {tkr}: {e}")); continue

        # Prepare features for the whole period, don't drop recent for signal generation part
        all_feat = prepare_features(
            df15, df30, df1h, df4h, df1d, df1w,
            macro_df, drop_recent=False, ticker=tkr
        )
        if all_feat.empty or 'future_class' not in all_feat.columns:
            print(Fore.YELLOW + f"Insufficient data to process signals for {tkr}. Skipping." + Style.RESET_ALL)
            continue

        # Train model on data excluding the very last part where future_class might be NaN
        train_feat = all_feat.dropna(subset=['future_class'])
        if train_feat.empty:
             print(Fore.YELLOW + f"Not enough training data for {tkr} this week. Skipping." + Style.RESET_ALL)
             continue
        model, best_thr = train_stacked_ensemble(train_feat)
        if model is None:
            print(r(f"Model training failed for {tkr} this week.")); continue

        # Iterate from Monday of current week to today for signals
        # Ensure feature rows passed to generate_signal_output are Series
        target_period_feats = all_feat.loc[monday.strftime('%Y-%m-%d') : end_s]
        if target_period_feats.empty:
            print(f"No data for {tkr} in the current week range {monday.strftime('%Y-%m-%d')} to {end_s}"); continue

        for dt_idx, row_series in target_period_feats.iterrows():
            # Ensure macro_latest is correctly obtained for the specific date
            macro_latest_for_dt = {}
            if not macro_df.empty and dt_idx in macro_df.index:
                 macro_latest_for_dt = macro_df.loc[dt_idx].to_dict()
            elif not macro_df.empty: # Fallback
                macro_latest_for_dt = macro_df.iloc[-1].to_dict()

            sig = generate_signal_output(tkr, row_series.drop('future_class', errors='ignore'), model, best_thr, macro_latest_for_dt)
            if sig:
                print(f"{dt_idx.date()}: {sig}")
                break # Show first signal of the week
        else: # If no signal found in the loop
            print("No actionable signal found for this week.")


def signals_performance_cli():
    """
    Dashboard of OPEN trades – price updates fetched using ETradeClient.
    """
    open_recs = [p for p in load_predictions() if p["status"] == "Open"]
    if not open_recs:
        print("No open positions. Run option 5 (Show This Weeks Signals) first to generate some."); return

    def _get_last_prices_etrade() -> dict[str, float]: # Renamed for clarity
        syms = sorted(list(set(p["symbol"] for p in open_recs)))
        # Ensure syms is list
        if not syms: return {}

        if _ET_CLIENT:
            try:
                _inc_api_calls() # Increment API call counter
                prices = _ET_CLIENT.get_quotes(syms)
                # Handle NaNs: if E*TRADE returns NaN, keep it to show data issue, or fallback
                valid_prices = {s: p for s, p in prices.items() if not pd.isna(p)}
                if len(valid_prices) < len(syms):
                    print(r(f"Warning: Could not get E*TRADE prices for all symbols. Missing: {set(syms) - set(valid_prices.keys())}"))
                # Fallback for missing symbols (though get_quotes should ideally handle this)
                for s_missed in set(syms) - set(valid_prices.keys()):
                    valid_prices[s_missed] = next((rec["entry_price"] for rec in open_recs if rec["symbol"] == s_missed), np.nan)
                return valid_prices
            except Exception as e:
                print(r(f"ETradeClient error in _get_last_prices_etrade: {e}"))
        else:
            print(r("ETradeClient not initialized. Cannot fetch live prices."))
        # Fallback if ETrade client fails or not initialized
        return {p["symbol"]: p["entry_price"] for p in open_recs}


    # ... (rest of the urwid table building logic, adapted to print if urwid is not used) ...
    # This part heavily relies on urwid. For a non-urwid version, print to console.
    _table_cache_print = [] # For non-urwid version

    def _build_table_print(px: dict[str, float]):
        nonlocal _table_cache_print
        _table_cache_print = [] # Reset cache
        header = f"{'Symbol':<8}{'Dir':<6}{'Entry':>10}{'Now':>10}{'P/L%':>8}{'Stop':>10}{'Target':>10}{'Status':>12}{'Date':>12}"
        print(b(header)) # Blue for header
        print(b("-" * len(header)))

        today_str = datetime.date.today().strftime("%Y-%m-%d")

        for rec in open_recs:
            sym, ep = rec["symbol"], rec["entry_price"]
            now = float(px.get(sym, ep)) # Default to entry price if 'now' is not available

            pnl_pct = ((now - ep) / ep * 100) if rec["direction"] == "LONG" and ep != 0 else \
                      ((ep - now) / ep * 100) if rec["direction"] == "SHORT" and ep != 0 else 0

            hit_stop   = (now <= rec["stop_loss"])   if rec["direction"] == "LONG" else (now >= rec["stop_loss"])
            hit_target = (now >= rec["profit_target"]) if rec["direction"] == "LONG" else (now <= rec["profit_target"])
            status = "Stop" if hit_stop else "Target" if hit_target else "Open"

            pnl_color = g if pnl_pct >= 0 else r
            row_str = (f"{sym:<8}{rec['direction']:<6}{ep:>10.2f}{now:>10.2f}"
                       f"{pnl_color(f'{pnl_pct:>7.2f}%')}{rec['stop_loss']:>10.2f}"
                       f"{rec['profit_target']:>10.2f}{status:>12}{rec['entry_date']:>12}")
            print(row_str)
            _table_cache_print.append({'rec': rec, 'hit': (status != "Open"), 'status': status, 'now': now, 'pnl_pct': pnl_pct, 'today_str': today_str})
        print(b("-" * len(header)))


    def _refresh_print(*_):
        prices = _get_last_prices_etrade()
        _build_table_print(prices)

    _refresh_print() # Initial display

    while True:
        action = input("(R)efresh, (D)eject hit trades, (Q)uit: ").lower().strip()
        if action == 'q': break
        elif action == 'r': _refresh_print()
        elif action == 'd':
            changed_in_loop = False
            # Need to load all predictions to modify them
            all_predictions_loaded = load_predictions()
            # Create a dictionary for faster lookups of open records that need updating
            # Key: (symbol, entry_date) assuming this is unique enough for open trades
            # Value: The modified record data from _table_cache_print

            modifications_map = {}
            for item in _table_cache_print:
                if item['hit']: # If the trade hit stop/target
                    original_rec = item['rec']
                    mod_key = (original_rec['symbol'], original_rec['entry_date'])
                    modifications_map[mod_key] = {
                        "status": item['status'],
                        "exit_price": round(item['now'], 2),
                        "exit_date": item['today_str'],
                        "pnl_pct": round(item['pnl_pct'], 2) # Ensure pnl_pct is also updated
                    }
                    changed_in_loop = True

            if changed_in_loop:
                updated_all_preds_list = []
                for pred_item in all_predictions_loaded:
                    current_key = (pred_item['symbol'], pred_item['entry_date'])
                    if pred_item['status'] == 'Open' and current_key in modifications_map:
                        pred_item.update(modifications_map[current_key])
                    updated_all_preds_list.append(pred_item)

                save_predictions(updated_all_preds_list)
                # Refresh open_recs for the current CLI view
                open_recs[:] = [p for p in updated_all_preds_list if p["status"] == "Open"]
                print(g("Hit trades ejected and predictions saved."))
            else:
                print("No trades were hit to eject.")
            _refresh_print() # Refresh display
        else: print(r("Invalid option."))


def closed_stats_cli():
    """
    Color-enhanced statistics for CLOSED positions in weekly_signals.json.
    Green  = favourable numbers, Red = unfavourable.
    """
    all_preds = load_predictions() # Load all predictions
    recs = [p for p in all_preds if p.get('status', 'Open') != 'Open'] # Use .get for safety

    if not recs:
        print("No closed trades recorded.")
        input("\nPress Enter to return …")
        return

    for r_item in recs:
        # Ensure pnl_pct is calculated if missing (e.g. for older records or manual closures)
        if 'pnl_pct' not in r_item or r_item['pnl_pct'] is None:
            ep = r_item.get('entry_price')
            xp = r_item.get('exit_price', ep) # Default exit to entry if not set (0 P/L)
            direction = r_item.get('direction')

            if ep is not None and xp is not None and direction is not None and ep != 0:
                if direction == 'LONG':
                    r_item['pnl_pct'] = ((xp - ep) / ep) * 100
                else: # SHORT
                    r_item['pnl_pct'] = ((ep - xp) / ep) * 100
                r_item['pnl_pct'] = round(r_item['pnl_pct'], 2)
            else:
                r_item['pnl_pct'] = 0.0 # Default to 0 P/L if data missing

    wins   = [r_item for r_item in recs if r_item.get('status') == 'Target' and r_item['pnl_pct'] > 0] # Target implies win
    losses = [r_item for r_item in recs if r_item.get('status') == 'Stop' or r_item['pnl_pct'] < 0] # Stop implies loss
    # Note: A trade might be closed manually (status 'Closed') and could be win or loss based on P/L

    total  = len(recs)
    win_rt = (len(wins) / total * 100) if total > 0 else 0.0

    # Calculate P/L only from records that have valid pnl_pct
    valid_pnls_wins = [w['pnl_pct'] for w in wins if 'pnl_pct' in w and isinstance(w['pnl_pct'], (int, float))]
    valid_pnls_losses = [l['pnl_pct'] for l in losses if 'pnl_pct' in l and isinstance(l['pnl_pct'], (int, float))]

    avg_win = np.mean(valid_pnls_wins) if valid_pnls_wins else 0.0
    avg_los = np.mean(valid_pnls_losses) if valid_pnls_losses else 0.0 # Losses are negative, so avg_los will be negative

    # Compounded return calculation
    equity = 1.0
    for r_item in recs:
        if 'pnl_pct' in r_item and isinstance(r_item['pnl_pct'], (int, float)):
            equity *= (1 + r_item['pnl_pct'] / 100)
    tot_ret = (equity - 1) * 100


    print(b("\nClosed-Position Statistics"))
    print(b("--------------------------------"))

    print(f"Total closed trades   : {b(str(total))}")
    print(f"Wins (hit target/pos) : {g(str(len(wins)))}" # Display count of wins
          f"  |  Avg gain : {g(f'{avg_win:+.2f}%') if wins else '--'}")
    print(f"Losses (hit stop/neg) : {r(str(len(losses)))}" # Display count of losses
          f"  |  Avg loss : {r(f'{avg_los:+.2f}%') if losses else '--'}") # avg_los is already negative

    win_color = g if win_rt >= 50 else r # Color based on win rate
    print(f"Win rate              : {win_color(f'{win_rt:.2f}%')}")

    tot_color = g if tot_ret >= 0 else r # Color based on total return
    print(f"Compounded return     : {tot_color(f'{tot_ret:+.2f}%')}")

    print(b("\nMost recent 10 closed trades:"))
    for rcd in recs[-10:]: # Iterate through the last 10 records
        pnl_val = rcd.get('pnl_pct', 0.0)
        pnl_str = f"{pnl_val:+.2f}%" # Format P/L string
        pnl_display_color = g if pnl_val >=0 else r
        print(f"{rcd.get('exit_date','N/A')} {rcd.get('symbol','N/A')} {rcd.get('direction','N/A')} {rcd.get('status','N/A')} PnL {pnl_display_color(pnl_str)}")


    if input(Fore.YELLOW + "\n(C)lear stats or Enter to return: " + Style.RESET_ALL).lower() == 'c':
        # Keep only 'Open' positions
        open_only_preds = [p for p in all_preds if p.get('status') == 'Open']
        save_predictions(open_only_preds)
        print(Fore.YELLOW + "Closed trades history cleared." + Style.RESET_ALL)
    input("\nPress Enter to return …") # Pause for user


def schedule_signals_instructions():
    script_path = Path(__file__).resolve()
    print("\nTo schedule signals (e.g., at 9:35 AM and 3:55 PM EST on weekdays):")
    print("1. Open your crontab for editing: `crontab -e`")
    print("2. Add lines like the following (adjust times and Python path as needed):")
    print(g(f"   35 9 * * 1-5 /usr/bin/python3 {script_path} $(cat {script_path.parent}/watchlist.json | jq -r '.[]' | tr '\\n' ' ') --live-real"))
    print(g(f"   55 15 * * 1-5 /usr/bin/python3 {script_path} $(cat {script_path.parent}/watchlist.json | jq -r '.[]' | tr '\\n' ' ') --live-real"))
    print("\nMake sure `jq` is installed (`sudo apt-get install jq`).")
    print("The watchlist tickers are dynamically read and passed to the script.")
    print("Logs will typically go to your system mail or as specified by cron.")


def interactive_menu():
    while True:
        # Removed API call count as it's Alpaca specific
        # print(f"\nAPI Calls Made: {get_api_call_count()}")
        print("\nMain Menu:")
        print("1. Manage Watchlist")
        print("2. Run Signals on Watchlist (Live Mode, Default Intraday)")
        print("3. Backtest All Watchlist Tickers (Daily)")
        print("4. Schedule Signals (Cron Instructions)")
        print("5. Show This Weeks Signals (Daily)")
        print("6. Show Latest Signals Performance (Open Trades)")
        print("7. Closed-Trades Statistics")
        print("0. Exit")
        choice = input("Select an option: ").strip()

        if choice == '0': print("Exiting."); break
        elif choice == '1': manage_watchlist()
        elif choice == '2': run_signals_on_watchlist(use_intraday=True) # Explicitly True
        elif choice == '3': backtest_watchlist() # Daily backtest
        elif choice == '4': schedule_signals_instructions()
        elif choice == '5': show_signals_for_current_week() # Daily signals for week
        elif choice == '6': signals_performance_cli()
        elif choice == '7': closed_stats_cli()
        else: print(r("Invalid option. Please try again."))


def main():
    parser = argparse.ArgumentParser(description="Swing trading signal generator/backtester")
    parser.add_argument('tickers', nargs='*', help="List of stock ticker symbols to analyze")
    # --log is kept for potential future use, though not explicitly used by E*TRADE trade functions yet
    parser.add_argument('--log', action='store_true', help="Optionally log selected trades to a file (currently basic)")
    parser.add_argument('--backtest', action='store_true', help="Run in backtest mode instead of live signal mode")
    parser.add_argument('--start', default=None, help="Start date for backtest (YYYY-MM-DD)")
    parser.add_argument('--end', default=None, help="End date for backtest (YYYY-MM-DD)")
    parser.add_argument('--real', action='store_true', help="Use 30-min intraday backtest for max realism")
    parser.add_argument('--live-real', action='store_true',
                        help="Use 30‑min intraday pipeline in live mode (default for menu option 2)")
    args = parser.parse_args()

    # If no specific CLI args for tickers/mode, show interactive menu
    if not args.tickers and not args.backtest and not args.live_real :
        interactive_menu()
        return

    fred_api_key = load_config() # Load FRED key for macro data
    tickers_to_process = args.tickers
    if not tickers_to_process and not args.backtest : # If called by cron, tickers might be from watchlist directly
        # This part might need adjustment based on how cron passes tickers
        # For now, assume tickers are passed as arguments by cron as well
        loaded_wl = load_watchlist()
        if not loaded_wl:
            print(r("No tickers provided and watchlist is empty. Exiting."))
            return
        tickers_to_process = loaded_wl


    log_file_handle = None # Define log_file_handle to manage file opening/closing
    if args.log:
        log_file_handle = open("trades_log.csv", "a") # Open in append mode

    if args.backtest:
        if not args.start or not args.end:
            print(r("Backtest mode requires --start and --end dates."))
            if log_file_handle: log_file_handle.close()
            return

        macro_df = get_macro_data(args.start, args.end, fred_api_key=fred_api_key)
        backtest_func = backtest_strategy_intraday if args.real else backtest_strategy

        for ticker in tickers_to_process:
            print(f"\n=== {'Intraday' if args.real else 'Daily'} Backtesting {ticker} from {args.start} to {args.end} ===")
            # Pass the opened file handle to the backtest function
            backtest_func(ticker, args.start, args.end, macro_df, log_file=log_file_handle)
    else: # Live signal mode
        today_dt = datetime.date.today()
        macro_start_dt = today_dt - datetime.timedelta(days=380) # Ensure enough data for daily indicators
        macro_df = get_macro_data(
            macro_start_dt.strftime('%Y-%m-%d'),
            today_dt.strftime('%Y-%m-%d'),
            fred_api_key=fred_api_key
        )

        use_intraday_live = args.live_real # Determine if intraday should be used for live

        for ticker in tickers_to_process:
            print(f"\n=== Processing {ticker} (live signal mode{' - Intraday' if use_intraday_live else ''}) ===")
            try:
                df15, df30, df1h, df4h, df1d, df1w = fetch_data(ticker) # Uses ETrade via alpaca_download
            except Exception as e:
                print(r(f"Error fetching data for {ticker}: {e}"))
                continue

            if (use_intraday_live and df30.empty) or (not use_intraday_live and df1d.empty):
                print(r(f"No usable {'30m' if use_intraday_live else 'daily'} data for {ticker}, skipping."))
                continue

            if use_intraday_live:
                features_df = prepare_features_intraday(df30, macro_df)
            else: # Daily live signals
                features_df = prepare_features(df15, df30, df1h, df4h, df1d, df1w, macro_df, ticker=ticker, drop_recent=False)

            if features_df.empty or 'future_class' not in features_df.columns:
                print(Fore.YELLOW + f"Not enough features for {ticker}, skipping." + Style.RESET_ALL)
                continue

            train_feats_live = features_df.dropna(subset=['future_class'])
            if train_feats_live.empty:
                print(Fore.YELLOW + f"Not enough training data for live signal on {ticker}." + Style.RESET_ALL); continue

            model, best_thr = train_stacked_ensemble(train_feats_live)
            if model is None:
                print(r(f"Model training failed for {ticker} in live mode.")); continue

            latest_features_row = features_df.drop(columns='future_class', errors='ignore').iloc[-1]

            macro_latest_live = {}
            if not macro_df.empty and features_df.index[-1] in macro_df.index:
                 macro_latest_live = macro_df.loc[features_df.index[-1]].to_dict()
            elif not macro_df.empty:
                macro_latest_live = macro_df.iloc[-1].to_dict()


            signal_output = generate_signal_output(ticker, latest_features_row, model, best_thr, macro_latest_live)

            if signal_output:
                print(signal_output)
                if log_file_handle: # Check if file is open
                    now_str = datetime.datetime.now().strftime("%Y-%m-%d %H:%M:%S")
                    log_file_handle.write(f"{now_str},{ticker},{signal_output}\n")
                    log_file_handle.flush() # Ensure it's written immediately
            else:
                print("No actionable signal.")

    if log_file_handle: # Close the file if it was opened
        log_file_handle.close()


if __name__ == "__main__":
    main()<|MERGE_RESOLUTION|>--- conflicted
+++ resolved
@@ -851,14 +851,13 @@
     if df_1d.empty:
         return pd.Series(dtype=float)
 
-<<<<<<< HEAD
     # Ensure unique dates so assignment by index succeeds
     df_1d = df_1d.loc[~df_1d.index.duplicated(keep="last")]
-=======
+
     # Deduplicate index to avoid reindex errors
     if df_1d.index.duplicated().any():
         df_1d = df_1d.loc[~df_1d.index.duplicated(keep='first')].copy()
->>>>>>> 2baf7929
+main
 
     lookback_period = 252
     recent_period = df_1d.tail(lookback_period)
