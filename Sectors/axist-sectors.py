#!/usr/bin/env python3
import sys
user_site_packages = "/home/jules/.local/lib/python3.10/site-packages"
if user_site_packages not in sys.path:
    sys.path.insert(0, user_site_packages)

"""
Swing Trading Strategy Script with Feature Refinement and Backtesting

Usage examples:
  1) Normal signal generation (for current data):
     python my_trading_script.py AAPL MSFT

  2) Backtest a single ticker over a date range:
     python my_trading_script.py --backtest --start 2022-01-01 --end 2022-12-31 AAPL

This script can:
- Generate swing trade signals (1-5 day hold) for given stock tickers in "live" mode
- Perform a basic historical backtest over a given date range
- Log the signals/trades to a CSV file if desired
"""

import os
# NOTE: sys is already imported above for path modification
import argparse
import datetime
import json
import pandas as pd
import numpy as np
import requests
from requests_oauthlib import OAuth1Session
from pathlib import Path
from typing import Sequence
# import urwid # Commented out to avoid TUI issues

from watchlist_utils import load_watchlist, save_watchlist, manage_watchlist
from ta.momentum import RSIIndicator, StochasticOscillator
from ta.trend import CCIIndicator, ADXIndicator, MACD, EMAIndicator, SMAIndicator
from ta.volatility import BollingerBands, AverageTrueRange
from ta.momentum  import (RSIIndicator, StochasticOscillator, ROCIndicator,
                          WilliamsRIndicator)
from ta.volatility import (BollingerBands, AverageTrueRange,
                           KeltnerChannel, DonchianChannel)
from ta.volume   import (MFIIndicator, OnBalanceVolumeIndicator,
                         ChaikinMoneyFlowIndicator)
from ta.volatility import AverageTrueRange
from ta.volume import MFIIndicator  # optional if you want more volume-based features
from ta.volatility import DonchianChannel  # optional, if needed
from sklearn.linear_model import LogisticRegression
from sklearn.model_selection import TimeSeriesSplit
from sklearn.model_selection import TimeSeriesSplit, RandomizedSearchCV
from sklearn.metrics import f1_score, classification_report
from sklearn.ensemble import StackingClassifier, RandomForestClassifier
from sklearn.linear_model import LogisticRegression
from sklearn.utils import resample
from xgboost import XGBClassifier
import time, threading
# from pathlib import Path # Already imported above


from colorama import init, Fore, Style
init(autoreset=True)

# Helper functions for colored output
def g(text): return Fore.GREEN + str(text) + Style.RESET_ALL
def r(text): return Fore.RED + str(text) + Style.RESET_ALL
def b(text): return Fore.BLUE + str(text) + Style.RESET_ALL

from fredapi import Fred
import configparser
import warnings
warnings.filterwarnings('ignore', category=FutureWarning)

# ──────────────────────────────────────────────────────────────────────
#  UNIVERSAL BROKER LAYER
# ──────────────────────────────────────────────────────────────────────
import abc, traceback
from pathlib import Path
from typing import Sequence, Any

class BrokerBase(abc.ABC):
    """Common interface every concrete broker implementation must honour."""

    @property
    @abc.abstractmethod
    def name(self) -> str: ...

    @abc.abstractmethod
    def get_quotes(self, symbols: Sequence[str]) -> dict[str, float]: ...

    @abc.abstractmethod
    def get_bars(
        self, symbol: str, *, start: str | None, end: str | None,
        interval: str, limit: int | None = None
    ) -> pd.DataFrame: ...

class ETradeClient(BrokerBase):
    _IVL_MAP = {
        "1d": ("daily",   1),
        "1wk":("weekly",  1),
        "15m":("minute", 15),
        "30m":("minute", 30),
        "1h": ("minute", 60),
        "4h": ("minute", 60),  # maps to 1 h
    }

    def __init__(self, creds: dict[str, str]):
        self._ck  = creds["consumer_key"]
        self._cs  = creds["consumer_secret"]
        self._tok = creds["access_token"]
        self._sec = creds["access_token_secret"]
        self._base = "https://api.etrade.com" if creds.get("env") == "prod" \
                     else "https://apisb.etrade.com"

    @property
    def name(self) -> str:
        return "E*TRADE"

    def _req(self, path: str, params: dict | None = None) -> dict[str, Any]:
        sess = OAuth1Session(self._ck, self._cs, self._tok, self._sec)
        r = sess.get(f"{self._base}{path}", params=params, timeout=30)
        r.raise_for_status()
        return r.json()

    def get_quotes(self, symbols: Sequence[str]) -> dict[str, float]:
        if not symbols:
            return {}
        path = f"/v1/market/quote/{','.join(symbols)}.json"
        js   = self._req(path, {"detailFlag": "INTRADAY"})
        out  = {s: np.nan for s in symbols}
        for q in js.get("QuoteResponse", {}).get("QuoteData", []):
            try:
                out[q["symbol"]] = float(q["all"]["lastTrade"])
            except Exception:
                pass
        return out

    def get_bars(self, symbol, *, start, end, interval, limit=None) -> pd.DataFrame:
        if interval not in self._IVL_MAP:
            raise ValueError(f"interval '{interval}' unsupported for E*TRADE")
        ftype, fval = self._IVL_MAP[interval]
        if interval == "4h":
            print(Fore.YELLOW + f"[WARN] 4\u2009h requested \u2192 1\u2009h data returned for {symbol}" + Style.RESET_ALL)

        params = {"periodType":"custom", "sortOrder":"ASC",
                  "frequencyType": ftype, "frequency": fval}
        if start: params["startDate"] = pd.Timestamp(start).strftime("%m%d%Y")
        if end:   params["endDate"]   = pd.Timestamp(end).strftime("%m%d%Y")

        try:
            js = self._req(f"/v1/market/quote/{symbol}/historical.json", params)
        except requests.HTTPError as e:
            if e.response is not None and e.response.status_code == 404:
                js = self._req(f"/v1/market/quote/{symbol}/timeseries.json", params)
            else:
                raise

        node = ("Intraday" if ftype=="minute" else "All")
        rows = js.get("QuoteData", {}).get(node, {}).get("Row", [])
        if not rows:
            return pd.DataFrame()
        df = (pd.DataFrame([
                {
                    "Date":   pd.Timestamp(r["dateTimeUTC"]//1000, unit="s", tz="UTC"),
                    "Open":   float(r["open"]),   "High": float(r["high"]),
                    "Low":    float(r["low"]),    "Close":float(r["close"]),
                    "Volume": int(r["volume"])
                } for r in rows
             ])
             .set_index("Date")
             .tz_convert(None)
             .sort_index())
        return df.head(limit) if limit else df

class AlpacaClient(BrokerBase):
    _IVL_MAP = {"15m":"15Min","30m":"30Min","1h":"60Min","4h":"1Hour",
                "1d":"1Day","1wk":"1Week"}

    def __init__(self, creds: dict[str,str]):
        self._key = creds["key"]
        self._sec = creds["secret"]
        self._paper = str(creds.get("paper","true")).lower() in ("1","true","yes")
        self._base = "https://paper-api.alpaca.markets" if self._paper else "https://api.alpaca.markets"
        self._md   = "https://data.alpaca.markets/v2"

    @property
    def name(self):
        return "Alpaca (paper)" if self._paper else "Alpaca"

    def _hdr(self):
        return {"APCA-API-KEY-ID": self._key,
                "APCA-API-SECRET-KEY": self._sec}

    def get_quotes(self, symbols):
        out = {}
        for sym in symbols:
            try:
                url = f"{self._md}/stocks/{sym}/trades/latest"
                js  = requests.get(url, headers=self._hdr(), timeout=15).json()
                out[sym] = float(js["trade"]["p"])
            except Exception:
                out[sym] = np.nan
        return out

    def get_bars(self, symbol, *, start, end, interval, limit=None):
        if interval not in self._IVL_MAP:
            raise ValueError("interval not supported for Alpaca")
        url = f"{self._md}/stocks/{symbol}/bars"
        params = {"timeframe": self._IVL_MAP[interval],
                  "start": start, "end": end, "limit": limit}
        js = requests.get(url, params=params, headers=self._hdr(), timeout=30).json()
        rows = js.get("bars", [])
        if not rows:
            return pd.DataFrame()
        df = (pd.DataFrame([
                {"Date": pd.Timestamp(r["t"], unit="s"),
                 "Open":r["o"],"High":r["h"],"Low":r["l"],
                 "Close":r["c"],"Volume":r["v"]} for r in rows])
              .set_index("Date").sort_index())
        return df

try:
    from ibapi.client import EClient
    from ibapi.wrapper import EWrapper
    from ibapi.contract import Contract
except ImportError:
    EClient = EWrapper = object

class IBKRClient(BrokerBase, EWrapper, EClient):
    "Light-weight pull-only IBKR client (TWS / Gateway must be running)."

    def __init__(self, cfg: dict[str,str]):
        EWrapper.__init__(self); EClient.__init__(self, self)
        self._host = cfg.get("host","127.0.0.1")
        self._port = int(cfg.get("port",7497))
        self._cid  = int(cfg.get("client_id",11))
        self.connect(self._host, self._port, self._cid)
        self._quotes: dict[int,float] = {}
        self._bars  : dict[int,pd.DataFrame] = {}
        self._nextId = 9001

    @property
    def name(self):
        return "Interactive Brokers"

    def _next(self):
        self._nextId += 1
        return self._nextId

    def get_quotes(self, symbols):
        out, ev = {}, threading.Event()
        pending = len(symbols)
        def _got(id_, tickType, price, _attribs):
            nonlocal pending
            if tickType == 4:
                out[sym_map[id_]] = price
                pending -= 1
                if pending == 0:
                    ev.set()
        self.tickPrice = _got

        sym_map = {}
        for s in symbols:
            cid = self._next()
            sym_map[cid]=s
            c = Contract(); c.symbol=s; c.secType="STK"; c.currency="USD"; c.exchange="SMART"
            self.reqMktData(cid, c, "", False, False, [])
        ev.wait(3)
        for s in symbols:
            out.setdefault(s, np.nan)
        return out

    def historicalData(self, reqId, bar):
        self._bars[reqId].append(bar)

    def historicalDataEnd(self, reqId, *_):
        self._bars[reqId] = pd.DataFrame([
            {"Date": pd.Timestamp(bar.date),
             "Open": bar.open, "High": bar.high,
             "Low": bar.low,  "Close": bar.close,
             "Volume": bar.volume} for bar in self._bars[reqId]])\
            .set_index("Date")
        self.cancelHistoricalData(reqId)

    def get_bars(self, symbol, *, start, end, interval, limit=None):
        if interval not in ("1d","1wk","1h","30m","15m"):
            raise ValueError("interval not supported for IBKR client")
        dur = {"1d":"1 Y", "1wk":"5 Y", "1h":"180 D",
               "30m":"90 D", "15m":"60 D"}[interval]
        bar_size = {"1d":"1 day","1wk":"1 week","1h":"1 hour",
                    "30m":"30 mins","15m":"15 mins"}[interval]
        cid = self._next(); self._bars[cid]=[]
        c = Contract(); c.symbol=symbol; c.secType="STK"; c.currency="USD"; c.exchange="SMART"
        self.reqHistoricalData(cid, c, "", dur, bar_size, "TRADES", 1, 1, False, [])
        time.sleep(2)
        df = self._bars.pop(cid, pd.DataFrame())
        return df.head(limit) if limit else df

def _build_broker() -> BrokerBase:
    cfg = configparser.ConfigParser()
    cfg.read(Path(__file__).with_name("config.ini"), encoding="utf-8-sig")
    active = cfg.get("BROKER","active", fallback="etrade").lower().strip()

    try:
        if active == "etrade":
            return ETradeClient(dict(cfg["ETRADE"]))
        if active == "alpaca":
            return AlpacaClient(dict(cfg["ALPACA"]))
        if active == "ibkr":
            return IBKRClient(dict(cfg["IBKR"]))
        print(r(f"[CRITICAL] Unknown broker '{active}', falling back to E*TRADE"))
        return ETradeClient(dict(cfg["ETRADE"]))
    except Exception as e:
        print(r(f"[CRITICAL] Broker initialisation failed: {e}\n{traceback.format_exc()}"))
        raise

_BROKER = _build_broker()
print(g(f"Using {_BROKER.name} back-end."))

def broker_download(symbol, *, start=None, end=None, interval="1d", limit=None):
    """Thin wrapper replacing the legacy alpaca_download helper."""
    return _BROKER.get_bars(symbol, start=start, end=end, interval=interval, limit=limit)


PREDICTIONS_FILE = "weekly_signals.json"

CACHE_DIR = os.path.join(os.path.dirname(__file__), "cache")
os.makedirs(CACHE_DIR, exist_ok=True)

def load_config(section: str | None = None) -> dict | str | None:
    cfg_path = Path(__file__).with_name("config.ini")

    # read() with encoding="utf-8-sig" automatically strips the BOM
    cfg = configparser.ConfigParser()
    cfg.read(cfg_path, encoding="utf-8-sig")

    if section is None:
        # default: just hand back the FRED key (or None if missing)
        return cfg["FRED"].get("api_key") if cfg.has_section("FRED") else None

    # missing section ⇒ empty dict keeps callers happy
    if not cfg.has_section(section):
        return {}

    # return all options in that section as a plain dict
    return {k: v for k, v in cfg.items(section)}

<<<<<<< HEAD
=======
class ETradeClient:
    _BASE = "https://apisb.etrade.com"

    def __init__(self, creds: dict):
        self.ck = creds["consumer_key"]
        self.cs = creds["consumer_secret"]
        self.tok = creds["access_token"]
        self.tok_sec = creds["access_token_secret"]
        self.env = creds.get("env", "sandbox")
        self._BASE = "https://api.etrade.com" if self.env == "prod" else "https://apisb.etrade.com"

    def _req(self, path: str, params: dict | None = None) -> dict:
        sess = OAuth1Session(self.ck, self.cs, self.tok, self.tok_sec)
        url = f"{self._BASE}{path}"
        filtered_params = {k: v for k, v in (params or {}).items() if v is not None}
        resp = sess.get(url, params=filtered_params, timeout=30)
        resp.raise_for_status()
        return resp.json()

    def get_quotes(self, symbols: Sequence[str]) -> dict[str, float]:
        if not symbols: return {}
        # Note: E*TRADE API quote limit is 25 symbols. Chunking needed for more.
        path = f"/v1/market/quote/{','.join(symbols)}.json"
        api_params = {"detailFlag": "INTRADAY"}
        try:
            js = self._req(path, params=api_params)
        except requests.exceptions.HTTPError as e:
            print(r(f"ETrade API HTTPError for quotes {symbols}: {e.response.status_code} {e.response.text if e.response else 'No response text'}"))
            return {s: np.nan for s in symbols}

        results = {s: np.nan for s in symbols}
        if "QuoteResponse" not in js or "QuoteData" not in js["QuoteResponse"]:
            print(r(f"Unexpected ETrade quote response for {symbols}: 'QuoteData' missing. Response: {js}"))
            return results

        q_root = js["QuoteResponse"]["QuoteData"]
        if not isinstance(q_root, list):
            if isinstance(q_root, dict) and "symbol" in q_root and q_root.get("all") and "lastTrade" in q_root["all"]:
                try: results[q_root["symbol"]] = float(q_root["all"]["lastTrade"])
                except: pass
            else: print(r(f"ETrade QuoteData is not a list for {symbols}. Response: {q_root}"))
            return results

        for q_data in q_root:
            if isinstance(q_data, dict) and "symbol" in q_data and q_data.get("all") and "lastTrade" in q_data["all"]:
                try: results[q_data["symbol"]] = float(q_data["all"]["lastTrade"])
                except (ValueError, TypeError): pass
        return results

    _ivl_map = {
        "1d": ("daily", 1), "1wk": ("weekly", 1),
        "15m": ("minute", 15), "30m": ("minute", 30),
        "1h": ("minute", 60), "4h": ("minute", 60),
    }

    def get_bars(self, symbol: str, *, start: str | None, end: str | None,
                 interval: str, limit: int | None = None) -> pd.DataFrame:
        if interval not in self._ivl_map:
            raise ValueError(f"Interval '{interval}' not supported. Supported: {list(self._ivl_map.keys())}")

        orig_interval_req = interval
        freq_type, freq_val = self._ivl_map[interval]

        if orig_interval_req == "4h" and freq_val == 60:
            # Using existing Fore and Style for color, assuming init(autoreset=True) is called
            print(Fore.YELLOW + f"[WARN] ETradeClient: Interval '4h' mapped to '1h' (60 min) data for {symbol}." + Style.RESET_ALL)

        api_params = {
            "periodType": "custom",
            "startDate": pd.Timestamp(start).strftime("%m%d%Y") if start else None,
            "endDate": pd.Timestamp(end).strftime("%m%d%Y") if end else None,
            "frequencyType": freq_type, "frequency": freq_val, "sortOrder": "ASC",
        }
        api_params = {k: v for k, v in api_params.items() if v is not None}
        path = f"/v1/market/quote/{symbol}/historical.json"

        try:
            js = self._req(path, params=api_params)
        except requests.exceptions.HTTPError as e:
            if e.response is not None and e.response.status_code == 404:
                alt_path = f"/v1/market/quote/{symbol}/timeseries.json"
                try:
                    js = self._req(alt_path, params=api_params)
                except requests.exceptions.HTTPError as e2:
                    print(r(f"ETrade API HTTPError for historical {symbol} {interval}: {e2.response.status_code} {e2.response.text if e2.response else 'No response text'}"))
                    return pd.DataFrame()
            else:
                print(r(f"ETrade API HTTPError for historical {symbol} {interval}: {e.response.status_code} {e.response.text if e.response else 'No response text'}"))
                return pd.DataFrame()

        rows_data = []
        if "QuoteData" in js and js["QuoteData"]:
            if freq_type == "minute": # Check Intraday path
                if "Intraday" in js["QuoteData"] and js["QuoteData"]["Intraday"] and "Row" in js["QuoteData"]["Intraday"]:
                    rows_data = js["QuoteData"]["Intraday"]["Row"]
            elif freq_type != "minute": # Check All path for daily/weekly
                if "All" in js["QuoteData"] and js["QuoteData"]["All"] and "Row" in js["QuoteData"]["All"]:
                    rows_data = js["QuoteData"]["All"]["Row"]

        if not rows_data: return pd.DataFrame()

        try:
            df = pd.DataFrame([{
                "Date": pd.Timestamp(r["dateTimeUTC"] // 1000, unit='s', tz='UTC'),
                "Open": float(r["open"]), "High": float(r["high"]),
                "Low": float(r["low"]), "Close": float(r["close"]),
                "Volume": int(r["volume"])
            } for r in rows_data])
        except (TypeError, KeyError) as e: # Catch errors if row structure is unexpected
            print(r(f"Error parsing ETrade historical data for {symbol} {interval}: {e}. Sample: {rows_data[0] if rows_data else 'no rows'}"))
            return pd.DataFrame()

        if df.empty: return df
        df.set_index("Date", inplace=True)
        df.index = df.index.tz_convert(None) # Convert to local, naive
        if freq_type in ("daily", "weekly"): df.index = df.index.normalize() # Normalize to midnight for daily/weekly
        df = df.sort_index() # Ensure data is sorted by date
        return df.head(limit) if limit and not df.empty else df

# ── E*TRADE client (global singleton) ─────────────────────────────────
_ET_CLIENT = None # Initialize to None
try:
    # Ensure config.ini has [ETRADE] section alongside axist-sectors.py
    _ET_SECRETS = load_config("ETRADE")
    if _ET_SECRETS: # Check if load_config returned a non-empty dict
        _ET_CLIENT = ETradeClient(_ET_SECRETS)
        # Use existing g() for green color, assuming colorama is initialized
        print(g("ETradeClient initialized successfully from config.ini."))
    else:
        # Use existing r() for red color
        print(r("[CRITICAL] E*TRADE credentials from config.ini [ETRADE] section were not loaded properly (empty or False). ETradeClient not initialized."))
except FileNotFoundError as e: # This exception might not be directly raised by load_config if config.ini is missing, but kept for safety.
    print(r(f"[CRITICAL] E*TRADE configuration file ('Sectors/config.ini') not found: {e}."))
    print(r("Please ensure 'Sectors/config.ini' exists and has an [ETRADE] section with your API credentials."))
except KeyError as e: # Specific error for missing keys within [ETRADE] section
    print(r(f"[CRITICAL] Error in E*TRADE configuration ('Sectors/config.ini' [ETRADE] section): Missing key {e}."))
except Exception as e: # Catch any other unexpected errors during init
    print(r(f"[CRITICAL] Failed to initialize ETradeClient due to an unexpected error with config.ini: {e}"))
# ─────────────────────────────────────────────────────────────────────


def alpaca_download(symbol: str, *,
                    start: str | None = None,
                    end:   str | None = None,
                    timeframe: str = "1d", # This is a string e.g. "1d"
                    limit: int | None = None) -> pd.DataFrame:
    """Return a tz‑naïve OHLCV DataFrame from E*TRADE.""" # MODIFIED

    if _ET_CLIENT is None:
        print(r("ETradeClient not initialized. Cannot fetch E*TRADE data."))
        return pd.DataFrame()

    _inc_api_calls() # Increment API call counter
    try:
        # Assuming get_bars is compatible or will be adapted
        bars = _ET_CLIENT.get_bars(symbol, start=start, end=end, interval=timeframe, limit=limit)
    except Exception as e:
        print(r(f"ETrade download error for {symbol} {timeframe}: {e}"))
        return pd.DataFrame()

    if bars.empty:
        return bars

    # Assuming ETradeClient returns data in a compatible format or it's handled in ETradeClient
    # If 'symbol' column exists (from multi-symbol request), set it as index then droplevel
    # This part might need adjustment based on ETradeClient's actual output
    if 'symbol' in bars.columns: # This check might be E*TRADE specific or not needed
        bars = bars.set_index('symbol', append=True).swaplevel(0, 1)
        if isinstance(bars.index, pd.MultiIndex):
            try:
                bars = bars.loc[symbol]
            except KeyError:
                 return pd.DataFrame()

    # Standardize column names if necessary (ETradeClient might do this already)
    # bars.rename(columns={"open":"Open","high":"High","low":"Low",
    #                      "close":"Close","volume":"Volume"}, inplace=True, errors='ignore')

    # Ensure index is tz-naive (ETradeClient might do this already)
    # if bars.index.tz is not None:
    #    bars.index = bars.index.tz_localize(None)

    # Ensure required columns are present, or return empty if not (adjust as per ETradeClient output)
    # required_cols = ["Open", "High", "Low", "Close", "Volume"]
    # if not all(col in bars.columns for col in required_cols):
    #    print(r(f"Missing required OHLCV columns for {symbol} from E*TRADE. Got: {bars.columns.tolist()}"))
    #    return pd.DataFrame()

    return bars # Return as is, assuming ETradeClient.get_bars returns compatible DataFrame
>>>>>>> c4db86b3

_API_CALL_COUNT = 0

def _inc_api_calls(n: int = 1) -> None:
    """Increment the global counter each time we hit the Alpaca REST API."""
    global _API_CALL_COUNT
    _API_CALL_COUNT += n

def reset_api_call_count() -> None:
    global _API_CALL_COUNT
    _API_CALL_COUNT = 0

def get_api_call_count() -> int:
    return _API_CALL_COUNT

def _wait_for_token():
    """
    Simple token bucket: allows up to _MAX_QPS calls per second total.
    """
    global _TOKENS, _LAST_REFILL
    with _LOCK:
        now = time.time()
        # Refill tokens based on how many seconds have passed:
        elapsed = now - _LAST_REFILL
        new_tokens = int(elapsed * _MAX_QPS)
        if new_tokens > 0:
            _TOKENS = min(_TOKENS + new_tokens, _MAX_QPS)
            _LAST_REFILL = now

        # If no tokens, wait long enough for 1 token to appear:
        if _TOKENS == 0:
            time.sleep(1.0 / _MAX_QPS)
            _TOKENS = 1
            _LAST_REFILL = time.time()
        else:
            _TOKENS -= 1

def _cache_path(ticker: str, interval: str) -> str:
    """Parquet file location for one ticker/interval."""
    return os.path.join(CACHE_DIR, f"{ticker.replace('/','_')}_{interval}.parquet")

def _load_cache(ticker: str, interval: str) -> pd.DataFrame:
    path = _cache_path(ticker, interval)
    return pd.read_parquet(path) if os.path.isfile(path) else pd.DataFrame()

def _save_cache(df: pd.DataFrame, ticker: str, interval: str):

    if df.empty:
        return

    # Convert index to tz-naive if required
    if df.index.tz is not None:
        df = df.copy()
        df.index = df.index.tz_localize(None)

    df.sort_index(inplace=True)
    df.to_parquet(_cache_path(ticker, interval))

def _safe_download(ticker, *, period=None, start=None, end=None,
                   interval="1d", **__):
    """Maintains original signature but proxies to Alpaca."""
    if period and not start:
        # translate Yahoo‑style period into limit (rough heuristic)
        days = int(period.rstrip("d")) if period.endswith("d") else None
        limit = None if days is None else max(5, days)
        return broker_download(ticker, interval=interval, limit=limit)

    return broker_download(ticker, interval=interval, start=start, end=end)


def _interval_to_polygon(interval: str) -> tuple[int, str]:
    """
    Translate a yfinance interval into Polygon’s /v2/aggs parameters.
    """
    if interval == "1d":   return 1, "day"
    if interval == "1wk":  return 1, "week"          # NEW ➜ fixes crash
    if interval.endswith("m"):
        return int(interval.rstrip("m")), "minute"   # 15m, 30m …
    if interval.endswith("h"):
        return int(interval.rstrip("h")), "hour"     # 1h, 2h …
    raise ValueError(f"Unsupported interval: {interval}")


def _polygon_download(ticker: str,
                      start: str,
                      end:   str,
                      interval: str = "1d") -> pd.DataFrame:
    """
    Download OHLCV from Polygon.io’s /v2/aggs endpoint and return a
    yfinance-style DataFrame (tz-naive index, column names Open…Close).
    """
    api_key = _load_polygon_key()
    if not api_key:
        print("[ERROR] Polygon API key not found – returning empty frame.")
        return pd.DataFrame()

    mult, span = _interval_to_polygon(interval)
    poly_ticker = ticker.lstrip("^")               # Polygon dislikes “^”

    url = (f"https://api.polygon.io/v2/aggs/ticker/{poly_ticker}/range/"
           f"{mult}/{span}/{start}/{end}")
    params = {"adjusted": "true", "sort": "asc",
              "limit": 50000, "apiKey": api_key}

    try:
        r = requests.get(url, params=params, timeout=30)
        r.raise_for_status()
        js = r.json()
        if js.get("status") != "OK" or not js.get("results"):
            print(f"[WARN] Polygon returned no data for {ticker}.")
            return pd.DataFrame()
    except Exception as e:
        print(f"[WARN] Polygon download failed for {ticker}: {e}")
        return pd.DataFrame()

    rows = [{
        "Date":   datetime.datetime.fromtimestamp(bar["t"] / 1000,
                                                  tz=datetime.timezone.utc),
        "Open":   bar["o"],
        "High":   bar["h"],
        "Low":    bar["l"],
        "Close":  bar["c"],
        "Volume": bar.get("v", np.nan)
    } for bar in js["results"]]

    df = (pd.DataFrame(rows)
            .set_index("Date")
            .sort_index())

    # remove timezone so it matches Yahoo frames
    df.index = df.index.tz_localize(None)
    return df

def preload_interval_cache(symbols: list[str],
                           *,
                           batch_size: int = 4,    # kept for signature parity
                           pause_sec: float = 0.25) -> None:
    """Warm the on-disk cache with recent bars using the selected broker.

    Intervals:
        15-min & 30-min : last 60 days
        1-hour          : last 120 days
        4-hour          : last 380 days   (approx 18 m)
        1-day           : last 380 days
    """
    combos = [
        (60,  '15m'),
        (60,  '30m'),
        (120, '1h'),
        (380, '4h'),
        (380, '1d'),
    ]
    symbols = sorted(set(symbols))
    if not symbols:
        return

    today = pd.Timestamp.utcnow().normalize()

    for days, ivl in combos:
        start = (today - pd.Timedelta(days=days)).strftime("%Y-%m-%d")
        for sym in symbols:
            try:
                df = broker_download(sym, interval=ivl, start=start)
                _save_cache(df, sym, ivl)
            except Exception as e:
                print(f"[WARN] Preload {sym}/{ivl} failed: {e}")
            time.sleep(pause_sec)   # gentle pause for rate-limits

def load_predictions():
    """Return cached predictions; add default keys for older records."""
    if not os.path.isfile(PREDICTIONS_FILE):
        return []
    try:
        with open(PREDICTIONS_FILE, "r") as fh:
            data = json.load(fh)
    except Exception:
        return []

    for rec in data:
        rec.setdefault("status", "Open")
        rec.setdefault("entry_date",
                       datetime.datetime.today().strftime("%Y-%m-%d"))
    return data

def save_predictions(pred_list):
    """Overwrite the cache with *pred_list*."""
    with open(PREDICTIONS_FILE, "w") as fh:
        json.dump(pred_list, fh, indent=2)


def _update_positions_status() -> None:
    preds = load_predictions()
    open_pos = [p for p in preds if p.get("status") == "Open"]
    if not open_pos:
        return

    price_map = {}
    unique_symbols = sorted(list({p["symbol"] for p in open_pos}))

    if unique_symbols:
        if _BROKER:
            try:
                _inc_api_calls()  # Increment API call counter
                price_map = _BROKER.get_quotes(unique_symbols)
                # Handle NaN values if get_quotes might return them for some symbols
                for sym in unique_symbols:
                    if sym not in price_map or pd.isna(price_map[sym]):
                        # Fallback or error handling for symbols not found or NaN price
                        print(r(f"Warning: Could not retrieve price for {sym}. Using entry price as fallback."))
                        price_map[sym] = next(p["entry_price"] for p in open_pos if p["symbol"] == sym)
            except Exception as e:
                print(r(f"Broker error in _update_positions_status: {e}"))
                # Fallback to entry price for all symbols if broker call fails
                for sym_needed in unique_symbols:
                    price_map[sym_needed] = next(p["entry_price"] for p in open_pos if p["symbol"] == sym_needed)
        else:
            print(r("Broker not initialized. Falling back to entry prices for open positions."))
            for sym_needed in unique_symbols:
                price_map[sym_needed] = next(p["entry_price"] for p in open_pos if p["symbol"] == sym_needed)

    today = datetime.date.today().isoformat(); changed = False
    for rec in open_pos:
        now = price_map.get(rec["symbol"], rec["entry_price"])
        if rec["direction"] == "LONG":
            hit_stop   = now <= rec["stop_loss"]
            hit_target = now >= rec["profit_target"]
        else:
            hit_stop   = now >= rec["stop_loss"]
            hit_target = now <= rec["profit_target"]
        if hit_stop or hit_target:
            rec.update({"status":"Stop" if hit_stop else "Target", "exit_date":today, "exit_price":round(now,2)})
            changed = True
    if changed:
        save_predictions(preds)

def cached_download(ticker: str, start: str, end: str, interval: str) -> pd.DataFrame:
    """Disk cache for OHLCV data; network fetch now uses the broker layer."""
    cached = _load_cache(ticker, interval)
    if not cached.empty and cached.index.tz is not None:
        cached.index = cached.index.tz_localize(None)

    need = cached.empty or pd.to_datetime(start) < cached.index.min() or \
           pd.to_datetime(end)   > cached.index.max()

    if need:
        new = broker_download(ticker, interval=interval, start=start, end=end)
        if not new.empty and new.index.tz is not None:
            new.index = new.index.tz_localize(None)
        df = pd.concat([cached, new]).sort_index()
        # ensure no duplicate timestamps survive
        df = df.loc[~df.index.duplicated(keep="last")]
        _save_cache(df, ticker, interval)
    else:
        df = cached

    return df.loc[start:end]

def fetch_data(
    ticker: str,
    start: str | None = None,
    end:   str | None = None,
    *,
    warmup_days: int = 300
) -> tuple[pd.DataFrame, ...]:
    """
    Retrieve six time-frames for *ticker* **with enough history** that all
    indicator look-backs (up to 21) are always satisfied.

    • When *start*/*end* are given (historical mode), the call *automatically*
      pulls an extra cushion of data **behind** the requested start date:
         – intraday (≤4 h) : +30 trading days
         – daily           : +`warmup_days`  (default 300)
         – weekly          : +120 weeks  (≈ 2.3 years)
    • Live mode (no *start/end*) keeps the original limits.
    """
    def _get(ivl_str: str, default_limit: int) -> pd.DataFrame:
        if start and end:                                  # ─ historical ─
            s_dt = pd.to_datetime(start)
            e_dt = pd.to_datetime(end)

            if ivl_str in {"15m", "30m", "1h", "4h"}:
                pad = s_dt - pd.Timedelta(days=30)          # +30 trading days
                fetch_start = pad.strftime("%Y-%m-%d")

            elif ivl_str == "1d":
                pad = s_dt - pd.Timedelta(days=warmup_days) # +warm-up
                fetch_start = pad.strftime("%Y-%m-%d")

            elif ivl_str == "1wk":
                pad = s_dt - pd.Timedelta(weeks=120)        # +120 weeks
                fetch_start = pad.strftime("%Y-%m-%d")

            else:                                           # fallback
                fetch_start = start

            return cached_download(
                ticker,
                start=fetch_start,
                end=e_dt.strftime("%Y-%m-%d"),
                interval=ivl_str
            ).loc[start:end]    # slice back to the exact user range

        # ─ live mode ───────────────────────────────────────────────────
        return broker_download(ticker, interval=ivl_str, limit=default_limit)

    # actual pulls ------------------------------------------------------
    df_15  = _get("15m", 60)
    df_30  = _get("30m", 60)
    df_1h  = _get("1h",  120)
    df_4h  = _get("4h",  120)
    df_1d  = _get("1d",  380)
    df_1wk = _get("1wk", 520)   # 520-bar cap in live mode (≈10 yrs)

    # tidy up -----------------------------------------------------------
    for df in (df_15, df_30, df_1h, df_4h, df_1d, df_1wk):
        if "Adj Close" in df.columns and "Close" not in df.columns:
            df.rename(columns={"Adj Close": "Close"}, inplace=True)

    return df_15, df_30, df_1h, df_4h, df_1d, df_1wk

def compute_indicators(df: pd.DataFrame,
                       timeframe: str = "daily") -> pd.DataFrame:
    """
    Compute a broad indicator set with robust fall-backs for short or patchy
    price series.  All TA-Lib / ta library calls are *guarded* so we never hit
    IndexError when the look-back window is longer than the data we have.
    """
    df = df.copy()
    req_cols = {"Open", "High", "Low", "Close", "Volume"}
    if df.empty or not req_cols.issubset(df.columns) or len(df) < 2:
        return df

    # ── adaptive look-back window ------------------------------------
    pct_vol = (
        df["Close"].pct_change().rolling(20).std().iloc[-1]
        if len(df) >= 21 else
        df["Close"].pct_change().std()
    ) or 0.0

    window = 21 if pct_vol >= 0.06 else 10 if pct_vol <= 0.01 else 14

    # If the series is shorter than the desired window, down-size safely
    if len(df) <= window:
        window = max(5, len(df) - 1)           # keep at least 5-bar context

    need_rows = window + 1                    # TA-lib needs ≥ window+1 rows
    non_na    = df[["High", "Low", "Close"]].dropna().shape[0]
    # -----------------------------------------------------------------

    # quick helpers ---------------------------------------------------
    def _safe_rsi(series):            # always works (short series OK)
        return RSIIndicator(series, window).rsi()

    def _manual_atr(high, low, close, win): # Changed to accept win parameter
        """
        True-range computed entirely with pandas, so the result is a
        Series and `.rolling()` works.  (The old version built a raw
        ndarray, which had no `rolling` attribute.)
        """
        tr = pd.concat([
            high - low,
            (high - close.shift()).abs(),
            (low  - close.shift()).abs()
        ], axis=1).max(axis=1)
        return tr.rolling(win, min_periods=1).mean()

    # base indicators (never raise) -----------------------------------
    rsi  = _safe_rsi(df["Close"])
    sto  = StochasticOscillator(df["High"], df["Low"], df["Close"],
                                window, smooth_window=3)
    cci  = CCIIndicator(df["High"], df["Low"], df["Close"], window, 0.015)
    macd = MACD(df["Close"], 26, 12, 9)
    bb   = BollingerBands(df["Close"], 20, 2)
    roc  = ROCIndicator(df["Close"], window)
    wlr  = WilliamsRIndicator(df["High"], df["Low"], df["Close"], window)
    mfi  = MFIIndicator(df["High"], df["Low"], df["Close"],
                        df["Volume"], window)
    obv  = OnBalanceVolumeIndicator(df["Close"], df["Volume"])
    cmf  = ChaikinMoneyFlowIndicator(df["High"], df["Low"], df["Close"],
                                     df["Volume"], window)
    # -----------------------------------------------------------------

    # ATR / Keltner ----------------------------------------------------
    if len(df) >= need_rows and non_na >= need_rows:
        atr_ta = AverageTrueRange(df["High"], df["Low"], df["Close"], window)
        df[f"ATR_{timeframe}"]     = atr_ta.average_true_range()
        df[f"ATR_pct_{timeframe}"] = df[f"ATR_{timeframe}"] / df["Close"]

        kc = KeltnerChannel(df["High"], df["Low"], df["Close"],
                            window, original_version=False) # Pass window to KeltnerChannel
        df[f"KC_upper_{timeframe}"]  = kc.keltner_channel_hband()
        df[f"KC_lower_{timeframe}"]  = kc.keltner_channel_lband()
        df[f"KC_middle_{timeframe}"] = (
            kc.keltner_channel_mavg() if hasattr(kc, "keltner_channel_mavg")
            else kc.keltner_channel_mband()
        )
    else:
        atr = _manual_atr(df["High"], df["Low"], df["Close"], window) # Pass window to _manual_atr
        ema = df["Close"].ewm(span=window, adjust=False).mean()
        rng = atr * 1.5 # atr here is now a Series
        df[f"ATR_{timeframe}"]        = atr
        df[f"ATR_pct_{timeframe}"]    = atr / df["Close"]
        df[f"KC_middle_{timeframe}"]  = ema
        df[f"KC_upper_{timeframe}"]   = ema + rng
        df[f"KC_lower_{timeframe}"]   = ema - rng
    # -----------------------------------------------------------------

    # DI± / DX / ADX ---------------------------------------------------
    if len(df) >= need_rows and non_na >= need_rows:
        try:
            adx_ta = ADXIndicator(df["High"], df["Low"], df["Close"], window)
            df[f"ADX_{timeframe}"]     = adx_ta.adx()
            df[f"ADX_pos_{timeframe}"] = adx_ta.adx_pos()
            df[f"ADX_neg_{timeframe}"] = adx_ta.adx_neg()
        except IndexError:
            # Fall back to manual method if ta-lib still balks
            up  = df["High"].diff()
            dn  = -(df["Low"].diff())
            pos_dm = np.where((up > dn) & (up > 0), up, 0.0)
            neg_dm = np.where((dn > up) & (dn > 0), dn, 0.0)

            atr_sum = _manual_atr(df["High"], df["Low"], df["Close"], window) * window # Pass window
            pos_di  = 100 * pd.Series(pos_dm, index=df.index).rolling(
                          window, min_periods=1).sum() / atr_sum
            neg_di  = 100 * pd.Series(neg_dm, index=df.index).rolling(
                          window, min_periods=1).sum() / atr_sum
            dx      = 100 * (pos_di - neg_di).abs() / (
                          pos_di + neg_di).replace(0, np.nan)
            adx     = dx.rolling(window, min_periods=1).mean()

            df[f"ADX_{timeframe}"]     = adx
            df[f"ADX_pos_{timeframe}"] = pos_di
            df[f"ADX_neg_{timeframe}"] = neg_di
    else:
        # manual-only branch
        up  = df["High"].diff()
        dn  = -(df["Low"].diff())
        pos_dm = np.where((up > dn) & (up > 0), up, 0.0)
        neg_dm = np.where((dn > up) & (dn > 0), dn, 0.0)

        atr_sum = _manual_atr(df["High"], df["Low"], df["Close"], window) * window # Pass window
        pos_di  = 100 * pd.Series(pos_dm, index=df.index).rolling(
                      window, min_periods=1).sum() / atr_sum
        neg_di  = 100 * pd.Series(neg_dm, index=df.index).rolling(
                      window, min_periods=1).sum() / atr_sum
        dx      = 100 * (pos_di - neg_di).abs() / (
                      pos_di + neg_di).replace(0, np.nan)
        adx     = dx.rolling(window, min_periods=1).mean()

        df[f"ADX_{timeframe}"]     = adx
        df[f"ADX_pos_{timeframe}"] = pos_di
        df[f"ADX_neg_{timeframe}"] = neg_di
    # -----------------------------------------------------------------

    # Donchian (always safe) ------------------------------------------
    dc = DonchianChannel(df["High"], df["Low"], df["Close"], window)
    df[f"DC_upper_{timeframe}"]  = dc.donchian_channel_hband()
    df[f"DC_lower_{timeframe}"]  = dc.donchian_channel_lband()
    df[f"DC_middle_{timeframe}"] = (
        dc.donchian_channel_mavg() if hasattr(dc, "donchian_channel_mavg")
        else dc.donchian_channel_mband()
    )
    # -----------------------------------------------------------------

    # Attach remaining series -----------------------------------------
    df[f"RSI_{timeframe}"]          = rsi
    df[f"STOCHk_{timeframe}"]       = sto.stoch()
    df[f"STOCHd_{timeframe}"]       = sto.stoch_signal()
    df[f"CCI_{timeframe}"]          = cci.cci()
    df[f"MACD_{timeframe}"]         = macd.macd()
    df[f"MACD_signal_{timeframe}"]  = macd.macd_signal()
    df[f"MACD_hist_{timeframe}"]    = macd.macd_diff()
    df[f"BB_upper_{timeframe}"]     = bb.bollinger_hband()
    df[f"BB_lower_{timeframe}"]     = bb.bollinger_lband()
    df[f"BB_middle_{timeframe}"]    = bb.bollinger_mavg()
    df[f"ROC_{timeframe}"]          = roc.roc()
    df[f"WR_{timeframe}"]           = wlr.williams_r()
    df[f"MFI_{timeframe}"]          = mfi.money_flow_index()
    df[f"OBV_{timeframe}"]          = obv.on_balance_volume()
    df[f"CMF_{timeframe}"]          = cmf.chaikin_money_flow()

    # Higher-timeframe moving averages (if requested) -----------------
    if timeframe in {"daily", "hourly", "weekly", "1wk"}: # Corrected timeframe check
        df[f"SMA20_{timeframe}"]  = SMAIndicator(df["Close"], 20).sma_indicator()
        df[f"SMA50_{timeframe}"]  = SMAIndicator(df["Close"], 50).sma_indicator()
        df[f"EMA50_{timeframe}"]  = EMAIndicator(df["Close"], 50).ema_indicator()
        df[f"EMA200_{timeframe}"] = EMAIndicator(df["Close"], 200).ema_indicator()

    return df



def triple_barrier_labels(close: pd.Series,
                          atr:   pd.Series,
                          horizon: int = 10,
                          stop_mult: float = 2.0,
                          tgt_mult:  float = 2.0) -> np.ndarray:
    """
    Return 0 = hit lower barrier first
           1 = stayed in the middle (noise / flat)
           2 = hit upper barrier first
    """
    upper = close + tgt_mult  * atr
    lower = close - stop_mult * atr
    closes = close.values
    label  = np.ones(len(close), dtype=int)

    for i in range(len(close) - horizon):
        win = closes[i + 1 : i + 1 + horizon]
        hit_up = np.where(win >= upper.iloc[i])[0]
        hit_dn = np.where(win <= lower.iloc[i])[0]
        if hit_up.size and hit_dn.size:
            label[i] = 2 if hit_up[0] < hit_dn[0] else 0
        elif hit_up.size:
            label[i] = 2
        elif hit_dn.size:
            label[i] = 0
    return label

def tune_xgb_hyperparams(X: pd.DataFrame,
                         y: np.ndarray,
                         *, n_iter: int = 25,
                         random_state: int = 42) -> dict:
    """
    Light-weight random search with time-series CV → returns best_params.
    """
    param_dist = {
        "max_depth":        np.arange(2, 9),
        "learning_rate":    np.linspace(0.01, 0.2, 20),
        "subsample":        np.linspace(0.6, 1.0, 5),
        "colsample_bytree": np.linspace(0.5, 1.0, 6),
        "gamma":            [0, 0.5, 1, 2],
        "min_child_weight": [1, 5, 10],
        "n_estimators":     np.arange(100, 501, 50),
        "reg_lambda":       np.linspace(0, 5, 6),
        "reg_alpha":        np.linspace(0, 2, 5),
    }
    base = XGBClassifier(
        objective="multi:softprob", # Corrected from multi:softmax to multi:softprob
        num_class=3,
        tree_method="hist", # Ensure hist is used if device is not explicitly cuda
        eval_metric="mlogloss", # Corrected from mlogloss to mlogloss
        random_state=random_state,
        n_jobs=-1
    )
    tscv = TimeSeriesSplit(n_splits=4)
    search = RandomizedSearchCV(
        base, param_dist, n_iter=n_iter, cv=tscv,
        scoring="neg_log_loss", random_state=random_state,
        verbose=0, n_jobs=-1
    )
    search.fit(X, y)
    return search.best_params_



def compute_anchored_vwap(df_1d):
    """
    Compute anchored VWAP from the lowest low of the past 52 weeks on daily data.
    Returns a Series of anchored VWAP values (NaN before the anchor date).
    """
    if df_1d.empty:
        return pd.Series(dtype=float)

    # Ensure unique dates so assignment by index succeeds
    df_1d = df_1d.loc[~df_1d.index.duplicated(keep="last")]

<<<<<<< HEAD
=======
    # Deduplicate index to avoid reindex errors
    if df_1d.index.duplicated().any():
        df_1d = df_1d.loc[~df_1d.index.duplicated(keep='first')].copy()
main

>>>>>>> c4db86b3
    lookback_period = 252
    recent_period = df_1d.tail(lookback_period)

    # Check if 'Low' column exists and is not all NaN
    if 'Low' not in recent_period.columns or recent_period['Low'].isnull().all():
        return pd.Series(np.nan, index=df_1d.index)

    anchor_idx = recent_period['Low'].idxmin()

    if pd.isna(anchor_idx): # Should be caught by isnull().all() if 'Low' was all NaN
        return pd.Series(np.nan, index=df_1d.index)

    df_after = df_1d.loc[anchor_idx:].copy()
    cum_vol = df_after['Volume'].cumsum()
    cum_vol_price = (df_after['Close'] * df_after['Volume']).cumsum()
    vwap = cum_vol_price / cum_vol

    vwap_full = pd.Series(np.nan, index=df_1d.index)
    vwap_full.loc[vwap.index] = vwap
    vwap_full.name = 'AnchoredVWAP'
    return vwap_full


def to_daily(intra_df, label):
    """
    Convert intraday data to daily frequency using the last valid bar of each day.
    """
    if intra_df.empty:
        return pd.DataFrame()
    daily_data = intra_df.groupby(intra_df.index.date).tail(1)
    daily_data.index = pd.to_datetime(daily_data.index.date)
    daily_data.index.name = 'Date'
    return daily_data

def prepare_features(
    df_15m: pd.DataFrame,
    df_30m: pd.DataFrame,
    df_1h:  pd.DataFrame,
    df_4h: pd.DataFrame,
    df_1d:  pd.DataFrame,
    df_1wk: pd.DataFrame,
    macro_df: pd.DataFrame,
    *,
    horizon: int = 10,
    drop_recent: bool = True,
    ticker: str | None = None
) -> pd.DataFrame:

    ind_15m = compute_indicators(df_15m.copy(), timeframe='15m')
    ind_30m = compute_indicators(df_30m.copy(), timeframe='30m')
    ind_1h  = compute_indicators(df_1h.copy(),  timeframe='hourly')
    ind_4h  = compute_indicators(df_4h.copy(),  timeframe='4h')

    ind_1d  = compute_indicators(df_1d.copy(),  timeframe='daily')

    # Early exit if ind_1d is not viable for further processing (Fix 1)
    if ind_1d.empty or 'Close' not in ind_1d.columns:
        ticker_name = ticker if ticker is not None else "N/A"
        print(Fore.YELLOW + f"Warning: Daily data (ind_1d) for ticker {ticker_name} is empty or missing 'Close' column after compute_indicators. Returning empty DataFrame from prepare_features." + Style.RESET_ALL)
        return pd.DataFrame()

    ind_1d['AnchoredVWAP'] = compute_anchored_vwap(ind_1d)
    ind_1wk = compute_indicators(df_1wk.copy(), timeframe='1wk') # Corrected from 'weekly' to '1wk'

    # This function enrich_higher_timeframes was not defined in the original script.
    # Assuming it's meant to be a placeholder or defined elsewhere.
    # For now, let's create a passthrough or simple version to avoid NameError.
    def enrich_higher_timeframes(df): return df # Placeholder
    ind_htf = enrich_higher_timeframes(ind_1d.copy()) # Pass copy to avoid modifying ind_1d

    daily_15m = to_daily(ind_15m, "15m").add_suffix('_15m')
    daily_30m = to_daily(ind_30m, "30m").add_suffix('_30m')
    daily_1h  = to_daily(ind_1h,  "1h").add_suffix('_1h') # Corrected from "hourly"
    daily_4h  = to_daily(ind_4h, "4h").add_suffix('_4h')

    ind_1wk = ind_1wk.reindex(ind_1d.index, method='ffill')

    ind_1d.index.name = 'Date' # Ensure index name is set for joins
    features_df = (
        ind_1d
          .join(ind_htf, rsuffix='_htf') # Added rsuffix to avoid column name clashes
          .join(ind_1wk, rsuffix='_1wk') # Added rsuffix
          .join(daily_15m)
          .join(daily_30m)
          .join(daily_1h)
          .join(daily_4h)
    )

    if macro_df is not None and not macro_df.empty:
        features_df = features_df.join(macro_df, on='Date')

    bench = {
        'XLE': 'CRUDE', 'XLF': 'YIELD10', 'XLK': 'SPY',
        'XLU': 'YIELD10', 'XLRE': 'YIELD10',
        'GLD': 'USD',   'DBC': 'CRUDE'
    }
    # Ensure ticker is not None before using it as a key
    bcol_key = ticker if ticker else "" # Default to empty string if ticker is None
    bcol = bench.get(bcol_key, 'SPY') # Use bcol_key
    if bcol in features_df.columns and 'Close' in features_df.columns: # Ensure 'Close' is present
        features_df[f'RS_{ticker if ticker else "TICKER"}'] = ( # Handle None ticker for column name
            features_df['Close'].pct_change(10) -
            features_df[bcol].pct_change(10)
        )

    features_df.dropna(subset=['Close'], inplace=True)
    if features_df.empty:
        return features_df

    # Ensure 'ATR_daily' exists before using it for labels
    if 'ATR_daily' not in features_df.columns:
        # Fallback: calculate ATR if missing, or use a default small value
        if 'High' in features_df and 'Low' in features_df and 'Close' in features_df:
             features_df['ATR_daily'] = AverageTrueRange(features_df['High'], features_df['Low'], features_df['Close'], window=14).average_true_range().fillna(0)
        else:
             features_df['ATR_daily'] = 0.001 # A small non-zero default if columns missing

    labels = triple_barrier_labels(
        features_df['Close'],
        features_df['ATR_daily'].fillna(0), # Ensure NaNs are filled
        horizon=horizon,
        stop_mult=2.0, tgt_mult=2.0
    )
    features_df['future_class'] = labels

    if drop_recent:
        features_df = features_df.iloc[:-horizon]
    else:
        # Ensure index exists before trying to assign NaN using .loc
        if len(features_df) >= horizon:
            features_df.loc[features_df.index[-horizon:], 'future_class'] = np.nan
        elif len(features_df) > 0 : # if less than horizon rows exist, set all to nan
            features_df.loc[:, 'future_class'] = np.nan


    return features_df

def refine_features(features_df,
                    importance_cutoff: float = 1e-4,
                    corr_threshold: float = 0.9) -> pd.DataFrame:
    """
    Drop low-information and highly-correlated columns using a quick
    XGBoost probe – the probe runs entirely on the GPU.
    """
    if features_df.empty or 'future_class' not in features_df.columns or features_df['future_class'].isnull().all(): # Added isnull check
        return features_df

    y = features_df['future_class'].dropna() # Drop NaN labels for training
    X = features_df.loc[y.index].drop(columns=['future_class']).ffill().bfill()
    y = y.astype(int) # Ensure labels are integers

    # Fallback to CPU if CUDA is not available or causes issues
    try:
        model = XGBClassifier(
            objective='multi:softmax', # Corrected from multi:softprob
            num_class=3,
            eval_metric='mlogloss', # Corrected from mlogloss
            tree_method='hist',
            device='cuda' # Specify CUDA device
        )
        model.fit(X.iloc[:1], y.iloc[:1]) # Try fitting with a tiny bit of data to check CUDA
    except Exception: # Fallback to CPU
        model = XGBClassifier(
            objective='multi:softmax',
            num_class=3,
            eval_metric='mlogloss',
            tree_method='hist',
            n_jobs=-1 # Use all available CPU cores
        )

    split = int(0.8 * len(X))
    if len(np.unique(y[:split])) < 2 or split == 0 : # Added split == 0 check
        return features_df.drop(columns=['future_class']).join(y, how='right')


    model.fit(X.iloc[:split], y.iloc[:split])
    imp = pd.Series(model.feature_importances_, index=X.columns)

    X = X.drop(columns=imp[imp < importance_cutoff].index, errors='ignore')

    corr = X.corr().abs()
    upper = corr.where(np.triu(np.ones(corr.shape), k=1).astype(bool))
    X = X.drop(columns=[c for c in upper.columns if any(upper[c] > corr_threshold)],
               errors='ignore')

    # Ensure 'Close' column is preserved
    if 'Close' not in X.columns and 'Close' in features_df.columns:
        X = X.join(features_df[['Close']])
    elif 'Close' not in X.columns and 'Close' not in features_df.columns:
        print(Fore.RED + "[Error] 'Close' column missing from input to refine_features and could not be restored." + Style.RESET_ALL)

    return X.join(y, how='right') # Use how='right' to keep all labels from y


def _summarise_performance(trades: pd.DataFrame, total_bars: int) -> dict:
    """
    Return a dict with win-rate, average P/L, trade-level Sharpe,
    max draw-down and time-in-market.
    """
    if trades.empty:
        return dict(total=0, win_rate=0.0, avg_pnl=0.0,
                    sharpe=0.0, max_dd=0.0, tim=0.0)

    pnl = trades["pnl_pct"].values
    win = pnl > 0
    win_rate = win.mean() if pnl.size else 0.0
    avg_pnl  = pnl.mean() if pnl.size else 0.0
    # Ensure pnl.std(ddof=1) is not zero before division
    sharpe   = (pnl.mean() / pnl.std(ddof=1)) * np.sqrt(252) if pnl.std(ddof=1) and pnl.std(ddof=1) != 0 else 0.0


    equity = (1 + pnl).cumprod()
    roll_max = np.maximum.accumulate(equity)
    dd = (equity - roll_max) / roll_max
    max_dd = abs(dd.min()) if dd.size else 0.0

    # Ensure total_bars is not zero
    tim = (trades["exit_timestamp"] - trades["entry_timestamp"]) \
            .dt.total_seconds().sum() / (total_bars * 60 * 30) if total_bars > 0 else 0.0
    tim = min(max(tim, 0), 1)

    return dict(total=len(trades),
                win_rate=win_rate,
                avg_pnl=avg_pnl,
                sharpe=sharpe,
                max_dd=max_dd,
                tim=tim)


def train_stacked_ensemble(features_df: pd.DataFrame,
                           *, random_state: int = 42):

    if features_df.empty or "future_class" not in features_df.columns or features_df['future_class'].isnull().all():
        return None, None

    y = features_df["future_class"].dropna().astype(int) # Ensure y is 1D and integer, drop NaNs
    X = features_df.loc[y.index].drop(columns=["future_class"]).ffill().bfill()

    if X.empty or len(X) < 5: # Need enough samples for TimeSeriesSplit
        print(r("Not enough data to train stacked ensemble after pre-processing."))
        return None, None


    best_xgb_params = tune_xgb_hyperparams(X, y, n_iter=20, # Reduced n_iter for speed
                                           random_state=random_state)
    xgb_clf = XGBClassifier(**best_xgb_params,
                            objective="multi:softprob", # Ensure this is softprob for predict_proba
                            num_class=3,
                            tree_method="hist",
                            eval_metric="mlogloss",
                            n_jobs=-1,
                            random_state=random_state)

    rf_clf  = RandomForestClassifier(
        n_estimators=200, max_depth=10, # Reduced complexity
        class_weight="balanced", n_jobs=-1,
        random_state=random_state
    )
    log_clf = LogisticRegression(
        max_iter=500, class_weight="balanced", # Reduced max_iter
        n_jobs=-1, solver="saga", random_state=random_state
    )

    stack = StackingClassifier(
        estimators=[("xgb", xgb_clf), ("rf", rf_clf)],
        final_estimator=log_clf,
        stack_method="predict_proba",
        n_jobs=-1, # Can be parallelized
        passthrough=False # False is generally better unless features are very diverse
    )

    tscv = TimeSeriesSplit(n_splits=3) # Reduced splits for speed
    best_thr, best_f1 = 0.60, -np.inf

    for train_idx, val_idx in tscv.split(X):
        if len(train_idx) < 2 or len(val_idx) < 2: continue # Skip if splits are too small
        stack.fit(X.iloc[train_idx], y.iloc[train_idx])
        proba = stack.predict_proba(X.iloc[val_idx])

        for thr_val in np.arange(0.55, 0.91, 0.05): # Renamed thr to thr_val
            pred = np.where(
                proba[:, 2] >= thr_val, 2,
                np.where(proba[:, 0] >= thr_val, 0, 1)
            )
            mask = pred != 1
            if mask.sum() == 0:
                continue
            # Ensure y.iloc[val_idx][mask] and pred[mask] are not empty and have compatible types/labels
            f1 = f1_score(y.iloc[val_idx][mask], pred[mask],
                          labels=[0, 2], average="macro", zero_division=0) # Added zero_division
            if f1 > best_f1:
                best_f1, best_thr = f1, thr_val

    stack.fit(X, y) # Fit on full data before returning
    return stack, best_thr

def generate_signal_output(ticker, latest_row, model, thr, macro_latest):
    # Ensure latest_row is a DataFrame for predict_proba
    if isinstance(latest_row, pd.Series):
        latest_df = latest_row.to_frame().T
    else:
        latest_df = latest_row

    # Ensure columns are in the same order as training
    if hasattr(model, 'feature_names_in_'):
        latest_df = latest_df[model.feature_names_in_]

    probs = model.predict_proba(latest_df.values)[0] # .values to ensure numpy array
    class_idx = int(np.argmax(probs)) # Ensure class_idx is int
    prob_score = probs[class_idx]

    if prob_score < thr or class_idx == 1: # Use thr passed to function
        return None

    direction = "LONG" if class_idx == 2 else "SHORT"
    price = float(latest_row.get("Close", np.nan)) # Ensure price is float

    reg = latest_row.get('REGIME', 0) # Default to 0 if REGIME is not present
    if reg == -1 and direction == "LONG":
        return None
    if reg == 1 and direction == "SHORT":
        return None

    atr = latest_row.get("ATR_daily", np.nan) # Ensure atr is float
    if not atr or np.isnan(atr) or atr == 0: # Added atr == 0 check
        atr = 0.05 * price # Default ATR
        atr_note = " (est. ATR)"
    else:
        atr_note = ""

    stop   = price - atr if direction == "LONG" else price + atr
    target = price + 2 * atr if direction == "LONG" else price - 2 * atr # Ensure target is float

    ema50  = latest_row.get('EMA50_daily', np.nan)
    ema200 = latest_row.get('EMA200_daily', np.nan)

    # Handle NaN in EMAs for trend calculation
    if pd.isna(ema50) or pd.isna(ema200):
        trend = "unknown"
    else:
        trend  = "up" if ema50 > ema200 else "down"


    colour = Fore.GREEN if direction == "LONG" else Fore.RED
    return (f"{Fore.CYAN}{ticker}{Style.RESET_ALL}: {colour}{direction}{Style.RESET_ALL} "
            f"${price:.2f}  Stop {stop:.2f}  Target {target:.2f}  "
            f"Prob {prob_score:.2f}  Trend {trend}{atr_note}")

def get_macro_data(start: str,
                   end:   str,
                   fred_api_key: str | None = None,
                   *,
                   cache_dir: str = ".macro_cache") -> pd.DataFrame:
    """
    Build a daily macro / cross-asset DataFrame **without yfinance**.

    • Uses the active broker for liquid ETF proxies (SPY, TIP, UUP, USO, HYG, TLT, etc.).
    • Optional FRED add-ons (10-yr yield, 2-10 spread) still supported.
    • Caches the merged result per-day on disk.
    """
    from pathlib import Path
    import joblib, datetime as _dt # _dt to avoid conflict

    Path(cache_dir).mkdir(exist_ok=True)
    # Use pd.Timestamp to ensure consistent date format for cache file name
    end_date_str = pd.Timestamp(end).strftime('%Y-%m-%d')
    cache_file = Path(cache_dir) / f"macro_{end_date_str}.pkl"

    if cache_file.exists():
        try:
            return joblib.load(cache_file)
        except Exception:
            cache_file.unlink(missing_ok=True)

    etf_map = {
        "SPY":  "SPY",
        "TIP":  "TIP",
        "UUP":  "USD",
        "USO":  "CRUDE",
        "HYG":  "HYG",
        "TLT":  "TLT",
    }
    price_df = pd.DataFrame()
    # Ensure start and end are valid date strings for broker_download
    start_str = pd.Timestamp(start).strftime('%Y-%m-%d')
    end_str = pd.Timestamp(end).strftime('%Y-%m-%d')

    for etf, col in etf_map.items():
        try:
            # Pass timeframe="1d" explicitly
            df = broker_download(etf, interval="1d", start=start_str, end=end_str)
            if not df.empty and 'Close' in df.columns:
                 price_df[col] = df["Close"]
            else:
                print(f"[WARN] No 'Close' data for {etf} in macro fetch.")
        except Exception as e:
            print(f"[WARN] Macro fetch failed for {etf}: {e}")

    fred_df = pd.DataFrame(index=price_df.index if not price_df.empty else None) # Handle empty price_df
    if fred_api_key:
        from fredapi import Fred # Ensure Fred is imported if used
        fred = Fred(api_key=fred_api_key)

        def _fred(code):
            # Ensure observation_end is a string
            return (fred.get_series(code,
                                     observation_start=start_str, # Use consistent start string
                                     observation_end=end_str) # Use consistent end string
                        .resample('D').ffill())

        try:
            fred_df['YIELD10']      = _fred('DGS10')
            fred_df['YIELD_SPREAD'] = _fred('T10Y2Y')
        except Exception as e:
            print(f"[WARN] FRED fetch failed: {e}")

    if price_df.empty and fred_df.empty:
         macro = pd.DataFrame(index=pd.date_range(start_str, end_str, freq='D'))
    elif fred_df.empty:
        macro = price_df
    elif price_df.empty:
        macro = fred_df
    else:
        macro = pd.concat([price_df, fred_df], axis=1)


    macro = macro.asfreq('D').ffill() # Fill missing daily data

    reg = pd.Series(0, index=macro.index, dtype=int)
    if 'VIX' in macro.columns: # Check if VIX column exists
        reg += (macro['VIX'] > 25).astype(int) * -1
    if 'YIELD_SPREAD' in macro.columns: # Check if YIELD_SPREAD column exists
        reg += (macro['YIELD_SPREAD'] > 0).astype(int)
    if 'USD' in macro.columns and not macro['USD'].empty: # Check if USD column exists and is not empty
        reg += (macro['USD'].pct_change(20) < 0).fillna(False).astype(int)
    macro['REGIME'] = reg.clip(-1, 1)

    try:
        joblib.dump(macro, cache_file)
    except Exception:
        pass # Avoid crashing if cache dump fails
    return macro.loc[start_str:end_str] # Return data within the requested range

def backtest_strategy(ticker: str,
                      start_date: str,
                      end_date:   str,
                      macro_df:  pd.DataFrame,
                      log_file=None): # log_file is passed but not used in this function
    """
    Daily-lumped back-test using the six-frame fetch & stacked ensemble.
    """
    df_15m, df_30m, df_1h, df_4h, df_1d, df_1wk = fetch_data(
        ticker, start=start_date, end=end_date
    )

    feat = prepare_features(df_15m, df_30m, df_1h, df_4h,
                            df_1d,  df_1wk, macro_df, ticker=ticker, drop_recent=True) # Ensure drop_recent=True for backtesting

    if feat.empty or 'future_class' not in feat.columns or feat['future_class'].isnull().all():
        print(Fore.YELLOW + f"No features or labels for {ticker} in backtest range. Skipping." + Style.RESET_ALL)
        return

    model, best_thr = train_stacked_ensemble(feat) # Use best_thr from training
    if model is None:
        print(Fore.YELLOW + f"Model training failed for {ticker}. Skipping backtest." + Style.RESET_ALL)
        return

    # Re-prepare features for the full period if needed for prediction, or use existing `feat`
    # For simplicity, this example assumes `feat` is sufficient for prediction after training.
    # Ensure 'ATR_daily' and 'Close' are present for trade logic
    if 'ATR_daily' not in feat.columns or 'Close' not in feat.columns:
        print(r(f"Missing ATR_daily or Close in features for {ticker}. Cannot execute trades."))
        return

    feat = feat.dropna(subset=["ATR_daily", "Close"]) # Drop rows where these are NaN
    if feat.empty:
        print(r(f"No valid data rows after dropping NaN ATR/Close for {ticker}."))
        return

    X_all = feat.drop(columns=["future_class"], errors='ignore').ffill().bfill() # errors='ignore'
    # Align columns with model's expected features
    if hasattr(model, 'feature_names_in_'):
         X_all = X_all[model.feature_names_in_]

    preds = model.predict(X_all)
    prob  = model.predict_proba(X_all)

    df_pred = feat.copy() # Use a copy
    df_pred['prediction'] = preds
    df_pred['probability'] = prob.max(axis=1) # Store max probability for the predicted class


    trades, in_trade = [], False
    for i, (ts, row) in enumerate(df_pred.iterrows()): # Use df_pred here
        price, atr = row["Close"], row["ATR_daily"]

        # Ensure atr is a valid number
        if pd.isna(atr) or atr == 0:
            # print(f"Skipping trade at {ts} for {ticker} due to invalid ATR: {atr}")
            continue

        current_pred = row.prediction # Prediction for current bar
        current_prob = row.probability # Probability of that prediction

        if not in_trade and current_prob >= best_thr and current_pred != 1: # Use best_thr
            dir_ = "LONG" if current_pred == 2 else "SHORT"
            entry, stop = price, price - atr if dir_ == "LONG" else price + atr
            target = price + 2 * atr if dir_ == "LONG" else price - 2 * atr
            trades.append({"entry": ts, "dir": dir_, "entry_px": entry,
                           "stop": stop, "target": target})
            in_trade = True
        elif in_trade:
            t = trades[-1]
            if (t["dir"] == "LONG"  and (price <= t["stop"] or price >= t["target"])) or \
               (t["dir"] == "SHORT" and (price >= t["stop"] or price <= t["target"])):
                t.update({"exit": ts, "exit_px": price})
                in_trade = False

    if log_file and trades: # Check if log_file is provided and there are trades
        pd.DataFrame(trades).to_csv(log_file, mode='a', header=not log_file.tell())


    print(f"{ticker}: completed back-test from {start_date} to {end_date}.  "
          f"{len(trades)} trades executed.")

def prepare_features_intraday(df_30m, macro_df=None):
    """
    Computes technical indicators and triple-barrier labels directly on 30-minute data.
    Joins daily context (EMA, Anchored VWAP) for each 30-minute bar, then merges macro.
    """
    df_30m = df_30m.copy()

    df_30m = compute_indicators(df_30m, timeframe='intraday')
    if df_30m.empty or 'Close' not in df_30m.columns:
        return pd.DataFrame()

    daily = to_daily(df_30m, "intraday") # Label was "intraday", kept as is.
    daily_inds = compute_indicators(daily.copy(), timeframe='daily') # Use copy for daily indicators
    if 'AnchoredVWAP' not in daily_inds.columns and not daily_inds.empty : # Check before assigning
        daily_inds['AnchoredVWAP'] = compute_anchored_vwap(daily_inds)


    if daily_inds.index.tz is not None: # Use daily_inds
        daily_inds.index = daily_inds.index.tz_localize(None)
    if df_30m.index.tz is not None:
        df_30m.index = df_30m.index.tz_localize(None)

    # Ensure daily_inds has 'AnchoredVWAP' before joining
    # And use rsuffix for all daily columns to avoid clashes
    daily_filled = daily_inds.reindex(df_30m.index, method='ffill')
    df_30m = df_30m.join(daily_filled, rsuffix='_daily_ctx') # Changed rsuffix

    horizon_bars = 16 # 8 hours for 30-min bars
    multiplier = 2.0
    atr_col = 'ATR_intraday' # From compute_indicators with timeframe='intraday'
    if atr_col not in df_30m.columns:
        # Fallback if ATR_intraday is missing (should be created by compute_indicators)
        if 'High' in df_30m and 'Low' in df_30m and 'Close' in df_30m:
            df_30m[atr_col] = AverageTrueRange(df_30m['High'], df_30m['Low'], df_30m['Close'], window=14).average_true_range().fillna(0.001)
        else: # Ultimate fallback if OHLC not available
            df_30m[atr_col] = df_30m['Close'].rolling(14).std().fillna(0.001)


    up_barrier = df_30m['Close'] + multiplier * df_30m[atr_col]
    down_barrier = df_30m['Close'] - multiplier * df_30m[atr_col]
    future_class = np.ones(len(df_30m), dtype=int) # Default to class 1 (hold)
    closes = df_30m['Close'].values

    for i in range(len(df_30m) - horizon_bars):
        # Ensure ATR is not NaN or zero for barrier calculation
        if pd.isna(df_30m[atr_col].iloc[i]) or df_30m[atr_col].iloc[i] == 0:
            continue # Skip if ATR is invalid

        upper_lvl = up_barrier.iloc[i]
        lower_lvl = down_barrier.iloc[i]
        window_prices = closes[i + 1 : i + 1 + horizon_bars]

        # Check for valid levels
        if pd.isna(upper_lvl) or pd.isna(lower_lvl): continue

        above_idx = np.where(window_prices >= upper_lvl)[0]
        below_idx = np.where(window_prices <= lower_lvl)[0]

        if len(above_idx) == 0 and len(below_idx) == 0: # No barrier hit
            continue # Stays as class 1
        elif len(above_idx) > 0 and len(below_idx) > 0: # Both hit
            if above_idx[0] < below_idx[0]: # Upper hit first
                future_class[i] = 2
            else: # Lower hit first
                future_class[i] = 0
        elif len(above_idx) > 0: # Only upper hit
            future_class[i] = 2
        elif len(below_idx) > 0: # Only lower hit
            future_class[i] = 0

    df_30m['future_class'] = future_class
    df_30m = df_30m.iloc[:-horizon_bars] # Remove rows where future is unknown

    if macro_df is not None and not macro_df.empty:
        if macro_df.index.tz is not None:
            current_macro_df = macro_df.copy() # Use a copy for modification
            current_macro_df.index = current_macro_df.index.tz_localize(None)
        else:
            current_macro_df = macro_df

        macro_resampled = current_macro_df.reindex(df_30m.index, method='ffill')
        df_30m = df_30m.join(macro_resampled, how='left', rsuffix='_macro') # Added rsuffix

    return df_30m

def backtest_strategy_intraday(ticker, start_date, end_date, macro_df,
                               log_file=None):
    """
    30-minute intraday back-test with Sharpe, max-DD, time-in-market and ATR guard.
    """
    _, df_30m, _, _, _, _ = fetch_data(ticker, start=start_date, end=end_date)

    if df_30m.empty:
        print(Fore.YELLOW + f"No 30-minute data for {ticker} in range. Skipping intraday backtest." + Style.RESET_ALL)
        return

    feat = prepare_features_intraday(df_30m, macro_df)
    if feat.empty or 'future_class' not in feat.columns or feat['future_class'].isnull().all():
        print(Fore.YELLOW + f"No features or labels for {ticker} (intraday). Skipping." + Style.RESET_ALL)
        return

    model, best_thr = train_stacked_ensemble(feat) # Use best_thr from training
    if model is None:
        print(Fore.YELLOW + f"Intraday model training failed for {ticker}. Skipping." + Style.RESET_ALL)
        return

    # Ensure 'ATR_intraday' and 'Close' are present for trade logic
    if 'ATR_intraday' not in feat.columns or 'Close' not in feat.columns:
        print(r(f"Missing ATR_intraday or Close in intraday features for {ticker}. Cannot execute trades."))
        return

    feat = feat.dropna(subset=['ATR_intraday', 'Close'])
    if feat.empty:
        print(r(f"No valid data rows after dropping NaN ATR/Close for {ticker} (intraday)."))
        return


    X_all   = feat.drop(columns=['future_class'], errors='ignore').ffill().bfill()
    if hasattr(model, 'feature_names_in_'):
         X_all = X_all[model.feature_names_in_]

    preds   = model.predict(X_all)
    probas  = model.predict_proba(X_all)

    df_pred = feat.copy() # Use copy
    df_pred['prediction'] = preds
    df_pred['probability'] = probas.max(axis=1)


    trades = []
    in_trade = False
    trade_dir = None # Explicitly initialize
    entry_price = stop_price = target_price = None # Explicitly initialize
    entry_time  = None # Explicitly initialize


    for i in range(len(df_pred)): # Iterate using index for safety with iloc
        ts        = df_pred.index[i]
        row       = df_pred.iloc[i]
        price     = row['Close']
        atr       = row.get('ATR_intraday', np.nan) # Use .get for safety

        if pd.isna(atr) or atr == 0:
            # print(f"Skipping trade at {ts} for {ticker} (intraday) due to invalid ATR: {atr}")
            continue # Skip if ATR is invalid

        if in_trade:
            # Ensure entry_price, stop_price, target_price are not None
            if entry_price is None or stop_price is None or target_price is None:
                in_trade = False # Should not happen if logic is correct, but as a safeguard
                continue

            if trade_dir == "LONG":
                if price >= target_price or price <= stop_price:
                    pnl = (price - entry_price) / entry_price if entry_price != 0 else 0
                    trades.append({
                        'entry_timestamp': entry_time, 'exit_timestamp': ts,
                        'direction': 'LONG',
                        'entry_price': round(entry_price, 2),
                        'exit_price':  round(price, 2),
                        'pnl_pct':     round(pnl, 4),
                        'stop_price':  round(stop_price, 2),
                        'target_price':round(target_price, 2)
                    })
                    in_trade = False
            else:  # SHORT
                if price <= target_price or price >= stop_price:
                    pnl = (entry_price - price) / entry_price if entry_price != 0 else 0
                    trades.append({
                        'entry_timestamp': entry_time, 'exit_timestamp': ts,
                        'direction': 'SHORT',
                        'entry_price': round(entry_price, 2),
                        'exit_price':  round(price, 2),
                        'pnl_pct':     round(pnl, 4),
                        'stop_price':  round(stop_price, 2),
                        'target_price':round(target_price, 2)
                    })
                    in_trade = False
            if in_trade: # If still in trade, continue to next bar
                continue

        # Entry logic
        current_pred  = int(row['prediction']) # Ensure int
        prob_score = row['probability'] # From df_pred

        if prob_score >= best_thr and current_pred !=1: # Use best_thr
            if current_pred == 2:      # Buy signal
                in_trade   = True
                trade_dir  = "LONG"
                entry_time = ts
                entry_price= price
                stop_price = price - atr
                target_price = price + 2 * atr
            elif current_pred == 0:    # Sell signal
                in_trade   = True
                trade_dir  = "SHORT"
                entry_time = ts
                entry_price= price
                stop_price = price + atr
                target_price = price - 2 * atr

    if log_file and trades:
        pd.DataFrame(trades).to_csv(log_file, mode='a', header=not log_file.tell())


    if not trades:
        print(Fore.YELLOW + f"No trades for {ticker} intraday." + Style.RESET_ALL)
        return

    trades_df = pd.DataFrame(trades)
    summary   = _summarise_performance(trades_df, len(feat))

    pct = lambda x: f"{x*100:.2f}%"
    print(
        Fore.BLUE
        + f"\nIntraday Backtest Results for {ticker}"
        + Style.RESET_ALL
        + f" ({start_date} → {end_date}):"
    )
    print(f"  Total trades        : {Fore.CYAN}{summary['total']}{Style.RESET_ALL}")
    print(f"  Win rate            : {Fore.CYAN}{pct(summary['win_rate'])}{Style.RESET_ALL}")
    print(f"  Avg P/L per trade   : {Fore.CYAN}{pct(summary['avg_pnl'])}{Style.RESET_ALL}")
    print(f"  Sharpe (trade)      : {Fore.CYAN}{summary['sharpe']:.2f}{Style.RESET_ALL}")
    print(f"  Max drawdown        : {Fore.CYAN}{pct(summary['max_dd'])}{Style.RESET_ALL}")
    print(f"  Time-in-market      : {Fore.CYAN}{pct(summary['tim'])}{Style.RESET_ALL}")


def display_main_menu():
    print("\nMain Menu:")
    print("1. Manage Watchlist")
    print("2. Run Signals on Watchlist (Live Mode)")
    print("3. Backtest All Watchlist Tickers")
    print("0. Exit")

def run_signals_on_watchlist(use_intraday: bool = True): # Defaulting to True as per --live-real
    fred_api_key = load_config() # Ensure FRED key is loaded if needed by macro_df
    tickers = load_watchlist()
    if not tickers:
        print("Your watchlist is empty."); return

    # Consider preloading cache if broker_download is still used by get_macro_data or directly
    # preload_interval_cache(tickers)

    today = datetime.date.today()
    # Ensure macro_df is fetched correctly
    macro_df = get_macro_data(
        (today - datetime.timedelta(days=380)).strftime("%Y-%m-%d"), # Ensure 380 days for daily indicators
        today.strftime("%Y-%m-%d"),
        fred_api_key=fred_api_key
    )

    for tkr in tickers:
        print(f"\n=== {tkr} (live) ===")
        try:
            # Fetch data using the broker layer
            df15, df30, df1h, df4h, df1d, df1w = fetch_data(tkr)
        except Exception as e:
            print(r(f"Fetch error for {tkr}: {e}")); continue # Use r() for red

        if use_intraday:
            feats = prepare_features_intraday(df30, macro_df)
        else:
            feats = prepare_features(df15, df30, df1h, df4h, df1d, df1w, macro_df, ticker=tkr, drop_recent=False) # drop_recent=False for live

        if feats.empty or 'future_class' not in feats.columns:
            print(Fore.YELLOW + f"Not enough features to generate signal for {tkr}." + Style.RESET_ALL); continue

        # For live signals, we usually don't have 'future_class' to train on the very latest data point.
        # So, train on data up to n-1, predict on n.
        # Or, use a pre-trained model if available and suitable.
        # Current logic re-trains model for each ticker using available history.

        # If drop_recent=False, last row's future_class will be NaN. Handle for training.
        train_feats = feats.dropna(subset=['future_class'])
        if train_feats.empty:
            print(Fore.YELLOW + f"Not enough training data (after NaN drop) for {tkr}." + Style.RESET_ALL); continue

        model, best_thr = train_stacked_ensemble(train_feats) # best_thr is important here
        if model is None:
            print(r(f"Model training failed for {tkr}.")); continue # Use r()

        # Prepare the latest row for prediction (should not have future_class)
        latest_row_features = feats.drop(columns='future_class', errors='ignore').iloc[-1]

        # Ensure macro_latest is correctly obtained for the latest date
        macro_latest = {}
        if not macro_df.empty and feats.index[-1] in macro_df.index:
             macro_latest = macro_df.loc[feats.index[-1]].to_dict()
        elif not macro_df.empty: # Fallback to most recent macro data if exact date match fails
            macro_latest = macro_df.iloc[-1].to_dict()


        sig = generate_signal_output(
            tkr,
            latest_row_features, # Pass the series/row
            model,
            best_thr, # Use the threshold from training
            macro_latest
        )
        print(sig or "No actionable signal.")

def backtest_watchlist():
    """Runs back-tests on each watch-list ticker with a pre-warmed cache."""
    tickers = load_watchlist()
    if not tickers:
        print("Your watchlist is empty."); return

    start_arg = input("Enter backtest start date (YYYY-MM-DD): ").strip()
    end_arg   = input("Enter backtest end date   (YYYY-MM-DD): ").strip()
    try:
        # Validate dates
        pd.Timestamp(start_arg)
        pd.Timestamp(end_arg)
    except ValueError:
        print(r("Invalid date format. Please use YYYY-MM-DD.")); return

    # preload_interval_cache(tickers)

    fred_api_key = load_config() # Load FRED key if needed for macro data
    macro_df = get_macro_data(start_arg, end_arg, fred_api_key=fred_api_key) # Pass key
    for ticker in tickers:
        print(f"\n=== Backtesting {ticker} from {start_arg} to {end_arg} ===")
        # Assuming backtest_strategy uses the broker layer
        backtest_strategy(ticker, start_arg, end_arg, macro_df)

def show_signals_for_current_week():
    """Print first actionable signal (if any) for each watch-list name."""
    fred_api_key = load_config()
    tickers = load_watchlist()
    if not tickers:
        print("Your watchlist is empty.")
        return

    today   = datetime.date.today()
    monday  = today - datetime.timedelta(days=today.weekday())
    start_s = (monday - datetime.timedelta(days=380)).strftime("%Y-%m-%d") # Enough history for indicators
    end_s   = today.strftime("%Y-%m-%d")

    macro_df = get_macro_data(start_s, end_s, fred_api_key=fred_api_key)

    for tkr in tickers:
        print(f"\n=== {tkr}: {monday.strftime('%Y-%m-%d')} → {end_s} ===")
        try:
            df15, df30, df1h, df4h, df1d, df1w = fetch_data(
                tkr, start=start_s, end=end_s # Fetch full history for this week's signals
            )
        except Exception as e:
            print(r(f"Fetch error for {tkr}: {e}")); continue

        # Prepare features for the whole period, don't drop recent for signal generation part
        all_feat = prepare_features(
            df15, df30, df1h, df4h, df1d, df1w,
            macro_df, drop_recent=False, ticker=tkr
        )
        if all_feat.empty or 'future_class' not in all_feat.columns:
            print(Fore.YELLOW + f"Insufficient data to process signals for {tkr}. Skipping." + Style.RESET_ALL)
            continue

        # Train model on data excluding the very last part where future_class might be NaN
        train_feat = all_feat.dropna(subset=['future_class'])
        if train_feat.empty:
             print(Fore.YELLOW + f"Not enough training data for {tkr} this week. Skipping." + Style.RESET_ALL)
             continue
        model, best_thr = train_stacked_ensemble(train_feat)
        if model is None:
            print(r(f"Model training failed for {tkr} this week.")); continue

        # Iterate from Monday of current week to today for signals
        # Ensure feature rows passed to generate_signal_output are Series
        target_period_feats = all_feat.loc[monday.strftime('%Y-%m-%d') : end_s]
        if target_period_feats.empty:
            print(f"No data for {tkr} in the current week range {monday.strftime('%Y-%m-%d')} to {end_s}"); continue

        for dt_idx, row_series in target_period_feats.iterrows():
            # Ensure macro_latest is correctly obtained for the specific date
            macro_latest_for_dt = {}
            if not macro_df.empty and dt_idx in macro_df.index:
                 macro_latest_for_dt = macro_df.loc[dt_idx].to_dict()
            elif not macro_df.empty: # Fallback
                macro_latest_for_dt = macro_df.iloc[-1].to_dict()

            sig = generate_signal_output(tkr, row_series.drop('future_class', errors='ignore'), model, best_thr, macro_latest_for_dt)
            if sig:
                print(f"{dt_idx.date()}: {sig}")
                break # Show first signal of the week
        else: # If no signal found in the loop
            print("No actionable signal found for this week.")


def signals_performance_cli():
    """
    Dashboard of OPEN trades – price updates fetched using the broker layer.
    """
    open_recs = [p for p in load_predictions() if p["status"] == "Open"]
    if not open_recs:
        print("No open positions. Run option 5 (Show This Weeks Signals) first to generate some."); return

    def _get_last_prices_broker() -> dict[str, float]:
        syms = sorted(list(set(p["symbol"] for p in open_recs)))
        # Ensure syms is list
        if not syms: return {}

        if _BROKER:
            try:
                _inc_api_calls() # Increment API call counter
                prices = _BROKER.get_quotes(syms)
                # Handle NaNs: if the broker returns NaN, keep it to show data issue, or fallback
                valid_prices = {s: p for s, p in prices.items() if not pd.isna(p)}
                if len(valid_prices) < len(syms):
                    print(r(f"Warning: Could not get prices for all symbols. Missing: {set(syms) - set(valid_prices.keys())}"))
                # Fallback for missing symbols (though get_quotes should ideally handle this)
                for s_missed in set(syms) - set(valid_prices.keys()):
                    valid_prices[s_missed] = next((rec["entry_price"] for rec in open_recs if rec["symbol"] == s_missed), np.nan)
                return valid_prices
            except Exception as e:
                print(r(f"Broker error in _get_last_prices_broker: {e}"))
        else:
            print(r("Broker not initialized. Cannot fetch live prices."))
        # Fallback if broker fails or not initialized
        return {p["symbol"]: p["entry_price"] for p in open_recs}


    # ... (rest of the urwid table building logic, adapted to print if urwid is not used) ...
    # This part heavily relies on urwid. For a non-urwid version, print to console.
    _table_cache_print = [] # For non-urwid version

    def _build_table_print(px: dict[str, float]):
        nonlocal _table_cache_print
        _table_cache_print = [] # Reset cache
        header = f"{'Symbol':<8}{'Dir':<6}{'Entry':>10}{'Now':>10}{'P/L%':>8}{'Stop':>10}{'Target':>10}{'Status':>12}{'Date':>12}"
        print(b(header)) # Blue for header
        print(b("-" * len(header)))

        today_str = datetime.date.today().strftime("%Y-%m-%d")

        for rec in open_recs:
            sym, ep = rec["symbol"], rec["entry_price"]
            now = float(px.get(sym, ep)) # Default to entry price if 'now' is not available

            pnl_pct = ((now - ep) / ep * 100) if rec["direction"] == "LONG" and ep != 0 else \
                      ((ep - now) / ep * 100) if rec["direction"] == "SHORT" and ep != 0 else 0

            hit_stop   = (now <= rec["stop_loss"])   if rec["direction"] == "LONG" else (now >= rec["stop_loss"])
            hit_target = (now >= rec["profit_target"]) if rec["direction"] == "LONG" else (now <= rec["profit_target"])
            status = "Stop" if hit_stop else "Target" if hit_target else "Open"

            pnl_color = g if pnl_pct >= 0 else r
            row_str = (f"{sym:<8}{rec['direction']:<6}{ep:>10.2f}{now:>10.2f}"
                       f"{pnl_color(f'{pnl_pct:>7.2f}%')}{rec['stop_loss']:>10.2f}"
                       f"{rec['profit_target']:>10.2f}{status:>12}{rec['entry_date']:>12}")
            print(row_str)
            _table_cache_print.append({'rec': rec, 'hit': (status != "Open"), 'status': status, 'now': now, 'pnl_pct': pnl_pct, 'today_str': today_str})
        print(b("-" * len(header)))


    def _refresh_print(*_):
        prices = _get_last_prices_broker()
        _build_table_print(prices)

    _refresh_print() # Initial display

    while True:
        action = input("(R)efresh, (D)eject hit trades, (Q)uit: ").lower().strip()
        if action == 'q': break
        elif action == 'r': _refresh_print()
        elif action == 'd':
            changed_in_loop = False
            # Need to load all predictions to modify them
            all_predictions_loaded = load_predictions()
            # Create a dictionary for faster lookups of open records that need updating
            # Key: (symbol, entry_date) assuming this is unique enough for open trades
            # Value: The modified record data from _table_cache_print

            modifications_map = {}
            for item in _table_cache_print:
                if item['hit']: # If the trade hit stop/target
                    original_rec = item['rec']
                    mod_key = (original_rec['symbol'], original_rec['entry_date'])
                    modifications_map[mod_key] = {
                        "status": item['status'],
                        "exit_price": round(item['now'], 2),
                        "exit_date": item['today_str'],
                        "pnl_pct": round(item['pnl_pct'], 2) # Ensure pnl_pct is also updated
                    }
                    changed_in_loop = True

            if changed_in_loop:
                updated_all_preds_list = []
                for pred_item in all_predictions_loaded:
                    current_key = (pred_item['symbol'], pred_item['entry_date'])
                    if pred_item['status'] == 'Open' and current_key in modifications_map:
                        pred_item.update(modifications_map[current_key])
                    updated_all_preds_list.append(pred_item)

                save_predictions(updated_all_preds_list)
                # Refresh open_recs for the current CLI view
                open_recs[:] = [p for p in updated_all_preds_list if p["status"] == "Open"]
                print(g("Hit trades ejected and predictions saved."))
            else:
                print("No trades were hit to eject.")
            _refresh_print() # Refresh display
        else: print(r("Invalid option."))


def closed_stats_cli():
    """
    Color-enhanced statistics for CLOSED positions in weekly_signals.json.
    Green  = favourable numbers, Red = unfavourable.
    """
    all_preds = load_predictions() # Load all predictions
    recs = [p for p in all_preds if p.get('status', 'Open') != 'Open'] # Use .get for safety

    if not recs:
        print("No closed trades recorded.")
        input("\nPress Enter to return …")
        return

    for r_item in recs:
        # Ensure pnl_pct is calculated if missing (e.g. for older records or manual closures)
        if 'pnl_pct' not in r_item or r_item['pnl_pct'] is None:
            ep = r_item.get('entry_price')
            xp = r_item.get('exit_price', ep) # Default exit to entry if not set (0 P/L)
            direction = r_item.get('direction')

            if ep is not None and xp is not None and direction is not None and ep != 0:
                if direction == 'LONG':
                    r_item['pnl_pct'] = ((xp - ep) / ep) * 100
                else: # SHORT
                    r_item['pnl_pct'] = ((ep - xp) / ep) * 100
                r_item['pnl_pct'] = round(r_item['pnl_pct'], 2)
            else:
                r_item['pnl_pct'] = 0.0 # Default to 0 P/L if data missing

    wins   = [r_item for r_item in recs if r_item.get('status') == 'Target' and r_item['pnl_pct'] > 0] # Target implies win
    losses = [r_item for r_item in recs if r_item.get('status') == 'Stop' or r_item['pnl_pct'] < 0] # Stop implies loss
    # Note: A trade might be closed manually (status 'Closed') and could be win or loss based on P/L

    total  = len(recs)
    win_rt = (len(wins) / total * 100) if total > 0 else 0.0

    # Calculate P/L only from records that have valid pnl_pct
    valid_pnls_wins = [w['pnl_pct'] for w in wins if 'pnl_pct' in w and isinstance(w['pnl_pct'], (int, float))]
    valid_pnls_losses = [l['pnl_pct'] for l in losses if 'pnl_pct' in l and isinstance(l['pnl_pct'], (int, float))]

    avg_win = np.mean(valid_pnls_wins) if valid_pnls_wins else 0.0
    avg_los = np.mean(valid_pnls_losses) if valid_pnls_losses else 0.0 # Losses are negative, so avg_los will be negative

    # Compounded return calculation
    equity = 1.0
    for r_item in recs:
        if 'pnl_pct' in r_item and isinstance(r_item['pnl_pct'], (int, float)):
            equity *= (1 + r_item['pnl_pct'] / 100)
    tot_ret = (equity - 1) * 100


    print(b("\nClosed-Position Statistics"))
    print(b("--------------------------------"))

    print(f"Total closed trades   : {b(str(total))}")
    print(f"Wins (hit target/pos) : {g(str(len(wins)))}" # Display count of wins
          f"  |  Avg gain : {g(f'{avg_win:+.2f}%') if wins else '--'}")
    print(f"Losses (hit stop/neg) : {r(str(len(losses)))}" # Display count of losses
          f"  |  Avg loss : {r(f'{avg_los:+.2f}%') if losses else '--'}") # avg_los is already negative

    win_color = g if win_rt >= 50 else r # Color based on win rate
    print(f"Win rate              : {win_color(f'{win_rt:.2f}%')}")

    tot_color = g if tot_ret >= 0 else r # Color based on total return
    print(f"Compounded return     : {tot_color(f'{tot_ret:+.2f}%')}")

    print(b("\nMost recent 10 closed trades:"))
    for rcd in recs[-10:]: # Iterate through the last 10 records
        pnl_val = rcd.get('pnl_pct', 0.0)
        pnl_str = f"{pnl_val:+.2f}%" # Format P/L string
        pnl_display_color = g if pnl_val >=0 else r
        print(f"{rcd.get('exit_date','N/A')} {rcd.get('symbol','N/A')} {rcd.get('direction','N/A')} {rcd.get('status','N/A')} PnL {pnl_display_color(pnl_str)}")


    if input(Fore.YELLOW + "\n(C)lear stats or Enter to return: " + Style.RESET_ALL).lower() == 'c':
        # Keep only 'Open' positions
        open_only_preds = [p for p in all_preds if p.get('status') == 'Open']
        save_predictions(open_only_preds)
        print(Fore.YELLOW + "Closed trades history cleared." + Style.RESET_ALL)
    input("\nPress Enter to return …") # Pause for user


def schedule_signals_instructions():
    script_path = Path(__file__).resolve()
    print("\nTo schedule signals (e.g., at 9:35 AM and 3:55 PM EST on weekdays):")
    print("1. Open your crontab for editing: `crontab -e`")
    print("2. Add lines like the following (adjust times and Python path as needed):")
    print(g(f"   35 9 * * 1-5 /usr/bin/python3 {script_path} $(cat {script_path.parent}/watchlist.json | jq -r '.[]' | tr '\\n' ' ') --live-real"))
    print(g(f"   55 15 * * 1-5 /usr/bin/python3 {script_path} $(cat {script_path.parent}/watchlist.json | jq -r '.[]' | tr '\\n' ' ') --live-real"))
    print("\nMake sure `jq` is installed (`sudo apt-get install jq`).")
    print("The watchlist tickers are dynamically read and passed to the script.")
    print("Logs will typically go to your system mail or as specified by cron.")


def interactive_menu():
    while True:
        # Removed API call count as it's Alpaca specific
        # print(f"\nAPI Calls Made: {get_api_call_count()}")
        print("\nMain Menu:")
        print("1. Manage Watchlist")
        print("2. Run Signals on Watchlist (Live Mode, Default Intraday)")
        print("3. Backtest All Watchlist Tickers (Daily)")
        print("4. Schedule Signals (Cron Instructions)")
        print("5. Show This Weeks Signals (Daily)")
        print("6. Show Latest Signals Performance (Open Trades)")
        print("7. Closed-Trades Statistics")
        print("0. Exit")
        choice = input("Select an option: ").strip()

        if choice == '0': print("Exiting."); break
        elif choice == '1': manage_watchlist()
        elif choice == '2': run_signals_on_watchlist(use_intraday=True) # Explicitly True
        elif choice == '3': backtest_watchlist() # Daily backtest
        elif choice == '4': schedule_signals_instructions()
        elif choice == '5': show_signals_for_current_week() # Daily signals for week
        elif choice == '6': signals_performance_cli()
        elif choice == '7': closed_stats_cli()
        else: print(r("Invalid option. Please try again."))


def main():
    parser = argparse.ArgumentParser(description="Swing trading signal generator/backtester")
    parser.add_argument('tickers', nargs='*', help="List of stock ticker symbols to analyze")
    # --log is kept for potential future use, though not explicitly used by E*TRADE trade functions yet
    parser.add_argument('--log', action='store_true', help="Optionally log selected trades to a file (currently basic)")
    parser.add_argument('--backtest', action='store_true', help="Run in backtest mode instead of live signal mode")
    parser.add_argument('--start', default=None, help="Start date for backtest (YYYY-MM-DD)")
    parser.add_argument('--end', default=None, help="End date for backtest (YYYY-MM-DD)")
    parser.add_argument('--real', action='store_true', help="Use 30-min intraday backtest for max realism")
    parser.add_argument('--live-real', action='store_true',
                        help="Use 30‑min intraday pipeline in live mode (default for menu option 2)")
    args = parser.parse_args()

    # If no specific CLI args for tickers/mode, show interactive menu
    if not args.tickers and not args.backtest and not args.live_real :
        interactive_menu()
        return

    fred_api_key = load_config() # Load FRED key for macro data
    tickers_to_process = args.tickers
    if not tickers_to_process and not args.backtest : # If called by cron, tickers might be from watchlist directly
        # This part might need adjustment based on how cron passes tickers
        # For now, assume tickers are passed as arguments by cron as well
        loaded_wl = load_watchlist()
        if not loaded_wl:
            print(r("No tickers provided and watchlist is empty. Exiting."))
            return
        tickers_to_process = loaded_wl


    log_file_handle = None # Define log_file_handle to manage file opening/closing
    if args.log:
        log_file_handle = open("trades_log.csv", "a") # Open in append mode

    if args.backtest:
        if not args.start or not args.end:
            print(r("Backtest mode requires --start and --end dates."))
            if log_file_handle: log_file_handle.close()
            return

        macro_df = get_macro_data(args.start, args.end, fred_api_key=fred_api_key)
        backtest_func = backtest_strategy_intraday if args.real else backtest_strategy

        for ticker in tickers_to_process:
            print(f"\n=== {'Intraday' if args.real else 'Daily'} Backtesting {ticker} from {args.start} to {args.end} ===")
            # Pass the opened file handle to the backtest function
            backtest_func(ticker, args.start, args.end, macro_df, log_file=log_file_handle)
    else: # Live signal mode
        today_dt = datetime.date.today()
        macro_start_dt = today_dt - datetime.timedelta(days=380) # Ensure enough data for daily indicators
        macro_df = get_macro_data(
            macro_start_dt.strftime('%Y-%m-%d'),
            today_dt.strftime('%Y-%m-%d'),
            fred_api_key=fred_api_key
        )

        use_intraday_live = args.live_real # Determine if intraday should be used for live

        for ticker in tickers_to_process:
            print(f"\n=== Processing {ticker} (live signal mode{' - Intraday' if use_intraday_live else ''}) ===")
            try:
                df15, df30, df1h, df4h, df1d, df1w = fetch_data(ticker)  # Uses broker layer
            except Exception as e:
                print(r(f"Error fetching data for {ticker}: {e}"))
                continue

            if (use_intraday_live and df30.empty) or (not use_intraday_live and df1d.empty):
                print(r(f"No usable {'30m' if use_intraday_live else 'daily'} data for {ticker}, skipping."))
                continue

            if use_intraday_live:
                features_df = prepare_features_intraday(df30, macro_df)
            else: # Daily live signals
                features_df = prepare_features(df15, df30, df1h, df4h, df1d, df1w, macro_df, ticker=ticker, drop_recent=False)

            if features_df.empty or 'future_class' not in features_df.columns:
                print(Fore.YELLOW + f"Not enough features for {ticker}, skipping." + Style.RESET_ALL)
                continue

            train_feats_live = features_df.dropna(subset=['future_class'])
            if train_feats_live.empty:
                print(Fore.YELLOW + f"Not enough training data for live signal on {ticker}." + Style.RESET_ALL); continue

            model, best_thr = train_stacked_ensemble(train_feats_live)
            if model is None:
                print(r(f"Model training failed for {ticker} in live mode.")); continue

            latest_features_row = features_df.drop(columns='future_class', errors='ignore').iloc[-1]

            macro_latest_live = {}
            if not macro_df.empty and features_df.index[-1] in macro_df.index:
                 macro_latest_live = macro_df.loc[features_df.index[-1]].to_dict()
            elif not macro_df.empty:
                macro_latest_live = macro_df.iloc[-1].to_dict()


            signal_output = generate_signal_output(ticker, latest_features_row, model, best_thr, macro_latest_live)

            if signal_output:
                print(signal_output)
                if log_file_handle: # Check if file is open
                    now_str = datetime.datetime.now().strftime("%Y-%m-%d %H:%M:%S")
                    log_file_handle.write(f"{now_str},{ticker},{signal_output}\n")
                    log_file_handle.flush() # Ensure it's written immediately
            else:
                print("No actionable signal.")

    if log_file_handle: # Close the file if it was opened
        log_file_handle.close()


if __name__ == "__main__":
    main()<|MERGE_RESOLUTION|>--- conflicted
+++ resolved
@@ -345,8 +345,6 @@
     # return all options in that section as a plain dict
     return {k: v for k, v in cfg.items(section)}
 
-<<<<<<< HEAD
-=======
 class ETradeClient:
     _BASE = "https://apisb.etrade.com"
 
@@ -536,7 +534,7 @@
     #    return pd.DataFrame()
 
     return bars # Return as is, assuming ETradeClient.get_bars returns compatible DataFrame
->>>>>>> c4db86b3
+
 
 _API_CALL_COUNT = 0
 
@@ -1104,14 +1102,10 @@
     # Ensure unique dates so assignment by index succeeds
     df_1d = df_1d.loc[~df_1d.index.duplicated(keep="last")]
 
-<<<<<<< HEAD
-=======
     # Deduplicate index to avoid reindex errors
     if df_1d.index.duplicated().any():
         df_1d = df_1d.loc[~df_1d.index.duplicated(keep='first')].copy()
-main
-
->>>>>>> c4db86b3
+
     lookback_period = 252
     recent_period = df_1d.tail(lookback_period)
 
